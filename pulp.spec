--- conflicted
+++ resolved
@@ -35,13 +35,8 @@
 # ---- Pulp Platform -----------------------------------------------------------
 
 Name: pulp
-<<<<<<< HEAD
 Version: 2.12.2
 Release: 0.1.alpha%{?dist}
-=======
-Version: 2.12.1
-Release: 1%{?dist}
->>>>>>> 41216384
 Summary: An application for managing software content
 Group: Development/Languages
 License: GPLv2
