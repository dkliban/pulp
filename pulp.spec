--- conflicted
+++ resolved
@@ -40,13 +40,8 @@
 # ---- Pulp Platform -----------------------------------------------------------
 
 Name: pulp
-<<<<<<< HEAD
-Version: 2.4.0
-Release: 0.21.beta%{?dist}
-=======
 Version: 2.4.1
 Release: 0.4.beta%{?dist}
->>>>>>> 8d4d4fdc
 Summary: An application for managing software content
 Group: Development/Languages
 License: GPLv2
@@ -609,8 +604,6 @@
 %endif # End selinux if block
 
 %changelog
-<<<<<<< HEAD
-=======
 * Mon Aug 25 2014 Randy Barlow <rbarlow@redhat.com> 2.4.1-0.4.beta
 - 1131260 - relax version requirement. (jortel@redhat.com)
 
@@ -683,7 +676,6 @@
 - 1110668 - consumer group binding calls now return 404 when invalid group,
   repo, or distributor ids are given (jcline@redhat.com)
 
->>>>>>> 8d4d4fdc
 * Tue Jun 17 2014 Randy Barlow <rbarlow@redhat.com> 2.4.0-0.21.beta
 - 1074426 - Updated the repository group API docs to reflect actual DELETE
   behaviour (jcline@redhat.com)
