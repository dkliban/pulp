--- conflicted
+++ resolved
@@ -15,33 +15,21 @@
 import logging
 import sys
 
-from celery import task
-
 import web
 
 from pulp.common import constants
 from pulp.common.tags import action_tag, resource_tag
-from pulp.server import config as pulp_config
 from pulp.server.auth.authorization import CREATE, READ, DELETE, EXECUTE, UPDATE
 from pulp.server.db.model.criteria import UnitAssociationCriteria, Criteria
 from pulp.server.db.model.repository import RepoContentUnit, Repo
 from pulp.server.dispatch import constants as dispatch_constants, factory as dispatch_factory
-from pulp.server.dispatch.call import CallRequest, CallReport
-<<<<<<< HEAD
-from pulp.server.exceptions import OperationPostponed
-from pulp.server.itineraries.repo import sync_with_auto_publish_itinerary, publish_itinerary
-from pulp.server.itineraries.repository import (repo_delete_itinerary, distributor_delete_itinerary,
-                                                distributor_update_itinerary)
+from pulp.server.dispatch.call import CallReport
 from pulp.server.managers.consumer.applicability import regenerate_applicability_for_repos
 from pulp.server.managers.content.upload import import_uploaded_unit
-from pulp.server.managers.repo.cud import update_repo_and_plugins
-from pulp.server.managers.repo.distributor import add_distributor
 from pulp.server.managers.repo.importer import set_importer, remove_importer, update_importer_config
 from pulp.server.managers.repo.unit_association import associate_from_repo, unassociate_by_criteria
-=======
 from pulp.server.itineraries.repo import sync_with_auto_publish_itinerary, publish_itinerary
 from pulp.server.tasks import repository
->>>>>>> ffd99484
 from pulp.server.webservices import execution
 from pulp.server.webservices import serialization
 from pulp.server.webservices.controllers.base import JSONController
@@ -282,19 +270,6 @@
         importer_config = parameters.get('importer_config', None)
         distributor_configs = parameters.get('distributor_configs', None)
 
-<<<<<<< HEAD
-        tags = [resource_tag(dispatch_constants.RESOURCE_REPOSITORY_TYPE, repo_id),
-                action_tag('update')]
-        async_result = update_repo_and_plugins.apply_async_with_reservation(
-                                                            dispatch_constants.RESOURCE_REPOSITORY_TYPE,
-                                                            repo_id,
-                                                            [repo_id, delta],
-                                                            {'importer_config': importer_config,
-                                                             'distributor_configs': distributor_configs},
-                                                            tags=tags)
-        call_report = CallReport.from_task_status(async_result.id)
-        raise OperationPostponed(call_report)
-=======
         repo_manager = manager_factory.repo_manager()
 
         # TODO figure out a way to return information about the other tasks spawned (likely need new return format)
@@ -305,7 +280,6 @@
         repo.update(serialization.link.current_link_obj())
 
         return self.ok(repo)
->>>>>>> ffd99484
 
 
 class RepoImporters(JSONController):
@@ -345,7 +319,7 @@
                                                                  {'repo_plugin_config': importer_config},
                                                                  tags=tags)
         call_report = CallReport.from_task_status(async_result.id)
-        raise OperationPostponed(call_report)
+        raise exceptions.OperationPostponed(call_report)
 
 
 class RepoImporter(JSONController):
@@ -378,7 +352,7 @@
                                                 [repo_id],
                                                 tags=tags)
         call_report = CallReport.from_task_status(async_result.id)
-        raise OperationPostponed(call_report)
+        raise exceptions.OperationPostponed(call_report)
 
     @auth_required(UPDATE)
     def PUT(self, repo_id, importer_id):
@@ -401,7 +375,7 @@
                                                     {'importer_config': importer_config},
                                                     tags=tags)
         call_report = CallReport.from_task_status(async_result.id)
-        raise OperationPostponed(call_report)
+        raise exceptions.OperationPostponed(call_report)
 
 
 class SyncScheduleCollection(JSONController):
@@ -881,7 +855,7 @@
                                                 {'criteria': criteria, 'import_config_override': overrides},
                                                 tags=tags)
         call_report = CallReport.from_task_status(async_result.id)
-        raise OperationPostponed(call_report)
+        raise exceptions.OperationPostponed(call_report)
 
 
 class RepoUnassociate(JSONController):
@@ -911,7 +885,7 @@
                                      manager_factory.principal_manager().get_principal()['login']],
                                     tags=tags)
         call_report = CallReport.from_task_status(async_result.id)
-        raise OperationPostponed(call_report)
+        raise exceptions.OperationPostponed(call_report)
 
 
 class RepoImportUpload(JSONController):
@@ -943,7 +917,7 @@
                                     [repo_id, unit_type_id, unit_key, unit_metadata, upload_id],
                                     tags=tags)
         call_report = CallReport.from_task_status(async_result.id)
-        raise OperationPostponed(call_report)
+        raise exceptions.OperationPostponed(call_report)
 
 
 class RepoResolveDependencies(JSONController):
@@ -1039,7 +1013,7 @@
                             (repo_criteria.as_dict(),),
                             tags=[regeneration_tag])
         call_report = CallReport.from_task_status(async_result.id)
-        raise OperationPostponed(call_report)
+        raise exceptions.OperationPostponed(call_report)
 
 
 # These are defined under /v2/repositories/ (see application.py to double-check)
