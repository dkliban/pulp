# -*- coding: utf-8 -*-
#
# Copyright © 2013 Red Hat, Inc.
#
# This software is licensed to you under the GNU General Public
# License as published by the Free Software Foundation; either version
# 2 of the License (GPLv2) or (at your option) any later version.
# There is NO WARRANTY for this software, express or implied,
# including the implied warranties of MERCHANTABILITY,
# NON-INFRINGEMENT, or FITNESS FOR A PARTICULAR PURPOSE. You should
# have received a copy of GPLv2 along with this software; if not, see
# http://www.gnu.org/licenses/old-licenses/gpl-2.0.txt.
from datetime import datetime, timedelta
from gettext import gettext as _
import logging
import re
import signal

from celery import task, Task as CeleryTask
from celery.app import control, defaults

from pulp.common import dateutils
from pulp.server.async.celery_instance import celery, RESOURCE_MANAGER_QUEUE
from pulp.server.async.task_status_manager import TaskStatusManager
from pulp.server.exceptions import PulpException
from pulp.server.db.model.criteria import Criteria
from pulp.server.db.model.dispatch import TaskStatus
from pulp.server.db.model.resources import AvailableQueue, DoesNotExist, ReservedResource
from pulp.server.dispatch import constants as dispatch_constants
from pulp.server.managers import resources


controller = control.Control(app=celery)
logger = logging.getLogger(__name__)


RESERVED_WORKER_NAME_PREFIX = 'reserved_resource_worker-'


@task
def babysit():
    """
    Babysit the workers, updating our tables with information about their queues.
    """
    # Inspect the available workers to build our state variables
    active_queues = controller.inspect().active_queues()
    # Now we need the entire list of AvailableQueues from the database, though we only need their
    # _id and missing_since attributes. This is preferrable to using a Map/Reduce operation to get
    # Mongo to tell us which workers Celery knows about that aren't found in the database.
    all_queues_criteria = Criteria(filters={}, fields=('_id', 'missing_since'))
    all_queues = list(resources.filter_available_queues(all_queues_criteria))
    all_queues_set = set([q.name for q in all_queues])

    active_queues_set = set()
    for worker, queues in active_queues.items():
        # If this worker is a reserved task worker, let's make sure we know about it in our
        # available_queues collection, and make sure it is processing a queue with its own name
        if re.match('^%s' % RESERVED_WORKER_NAME_PREFIX, worker):
            # Make sure that this worker is subscribed to a queue of his own name. If not,
            # subscribe him to one
            if not worker in [queue['name'] for queue in queues]:
                controller.add_consumer(queue=worker, destination=(worker,))
            active_queues_set.add(worker)

    # Determine which queues are in active_queues_set that aren't in all_queues_set. These are new
    # workers and we need to add them to the database.
    for worker in (active_queues_set - all_queues_set):
        resources.get_or_create_available_queue(worker)

    # If there are any AvalailableQueues that have their missing_since attribute set and they are
    # present now, let's set their missing_since attribute back to None.
    missing_since_queues = set([q.name for q in all_queues if q.missing_since is not None])
    for queue in (active_queues_set & missing_since_queues):
        active_queue = resources.get_or_create_available_queue(queue)
        active_queue.missing_since = None
        active_queue.save()

    # Now we must delete queues for workers that don't exist anymore, but only if they've been
    # missing for at least five minutes.
    for queue in (all_queues_set - active_queues_set):
        active_queue = list(resources.filter_available_queues(Criteria(filters={'_id': queue})))[0]

        # We only want to delete this queue if it has been missing for at least 5 minutes. If this
        # AvailableQueue doesn't have a missing_since attribute, that means it has just now gone
        # missing. Let's mark its missing_since attribute and continue.
        if active_queue.missing_since is None:
            active_queue.missing_since = datetime.utcnow()
            active_queue.save()
            continue

        # This queue has been missing for some time. Let's check to see if it's been 5 minutes yet,
        # and if it has, let's delete it.
        if active_queue.missing_since < datetime.utcnow() - timedelta(minutes=5):
            _delete_queue.apply_async(args=(queue,), queue=RESOURCE_MANAGER_QUEUE)


@task
def _delete_queue(queue):
    """
    Delete the AvailableQueue with _id queue from the database. This Task can only safely be
    performed by the resource manager at this time, so be sure to queue it in the
    RESOURCE_MANAGER_QUEUE.

    :param queue: The name of the queue you wish to delete. In the database, the _id field is the
                  name.
    :type  queue: basestring
    """
    queue = list(resources.filter_available_queues(Criteria(filters={'_id': queue})))[0]

    # Cancel all of the tasks that were assigned to this queue
    msg = _('The worker named %(name)s is missing. Canceling the tasks in its queue.')
    msg = msg % {'name': queue.name}
    logger.error(msg)
    for task in TaskStatusManager.find_by_criteria(
            Criteria(
                filters={'queue': queue.name,
                         'state': {'$in': dispatch_constants.CALL_INCOMPLETE_STATES}})):
        cancel(task['task_id'])

    # Finally, delete the queue
    queue.delete()


@task
def _queue_release_resource(resource_id):
    """
    This function will queue the _release_resource() task in the resource manager's queue for the
    given resource_id. It is necessary to have this function in addition to the _release_resource()
    function because we typically do not want to queue the _release_resource() task until the task
    that is using the resource is finished. Therefore, when queuing a function that reserves a
    resource, you should always queue a call to this function after it, and it is important that you
    queue this task in the same queue that the resource reserving task is being performed in so that
    it happens afterwards. You should not queue the _release_resource() task yourself.

    :param resource_id: The resource_id that you wish to release
    :type  resource_id: basestring
    """
    _release_resource.apply_async(args=(resource_id,), queue=RESOURCE_MANAGER_QUEUE)


@task
def _release_resource(resource_id):
    """
    Do not queue this task yourself, but always use the _queue_release_resource() task instead.
    Please see the docblock on that function for an explanation.

    When a resource-reserving task is complete, this method must be called with the
    resource_id so that the we know when it is safe to unmap a resource_id from
    its given queue name.

    :param resource_id: The resource that is no longer in use
    :type  resource_id: basestring
    """
    try:
        reserved_resource = ReservedResource(resource_id)
        reserved_resource.decrement_num_reservations()
        # Now we need to decrement the AvailabeQueue that the reserved_resource was using. If the
        # ReservedResource does not exist for some reason, we won't know its assigned_queue, but
        # these next lines won't execute anyway.
        available_queue = AvailableQueue(reserved_resource.assigned_queue)
        available_queue.decrement_num_reservations()
    except DoesNotExist:
        # If we are trying to decrement the count on one of these obejcts, and they don't exist,
        # that's OK
        pass


@task
def _reserve_resource(resource_id):
    """
    When you wish you queue a task that needs to reserve a resource, you should make a call to this
    function() first, queueing it in the RESOURCE_MANAGER_QUEUE. This Task will return the
    name of the queue you should put your task in.

    Please be sure to also add a task to run _queue_release_resource() in the same queue name that
    this function returns to you. It is important that _release_resource() is called after your task
    is completed, regardless of whether your task completes successfully or not.

    :param resource_id: The name of the resource you wish to reserve for your task. The system
                        will ensure that no other tasks that want that same reservation will run
                        concurrently with yours.
    :type  resource_id: basestring
    :return:            The name of a queue that you should put your task in
    :rtype:             basestring
    """
    reserved_resource = resources.get_or_create_reserved_resource(resource_id)
    if reserved_resource.assigned_queue is None:
        # The assigned_queue will be None if the reserved_resource was just created, so we'll
        # need to assign a queue to it
        reserved_resource.assigned_queue = resources.get_least_busy_available_queue().name
        reserved_resource.save()
    else:
        # The assigned_queue is set, so we just need to increment the num_reservations on the
        # reserved resource
        reserved_resource.increment_num_reservations()

    AvailableQueue(reserved_resource.assigned_queue).increment_num_reservations()
    return reserved_resource.assigned_queue


class TaskResult(object):
    """
    The TaskResult object is used for returning errors and spawned tasks that do not affect the
    primary status of the task.

    Errors that don't affect the current task status might be related to secondary actions
    where the primary action of the async-task was successful

    Spawned tasks are items such as the individual tasks for updating the bindings on
    each consumer when a repo distributor is updated.
    """

    def __init__(self, result=None, error=None, spawned_tasks=None):
        """
        :param result: The return value from the task
        :type result: dict
        :param error: The PulpException for the error & sub-errors that occured
        :type error: pulp.server.exception.PulpException
        :param spawned_tasks: A list of task status objects for tasks that were created by this
                              task and are tracked through the pulp database
        :type spawned_tasks: list of TaskStatus objects
        """
        self.return_value = result
        self.error = error
        self.spawned_tasks = spawned_tasks

    def serialize(self):
        data = {
            'result': self.return_value,
            'error': self.error,
            'spawned_tasks': self.spawned_tasks}
        return data


class ReservedTaskMixin(object):
    def apply_async_with_reservation(self, resource_type, resource_id, *args, **kwargs):
        """
        This method allows the caller to schedule the ReservedTask to run asynchronously just like
        Celery's apply_async(), while also making the named resource. No two tasks that claim the
        same resource reservation can execute concurrently. It accepts type and id of a resource 
        and combines them to form a resource id.

        For a list of parameters accepted by the *args and **kwargs parameters, please see the
        docblock for the apply_async() method.

        :param resource_type: A string that identifies type of a resource
        :type resource_type:  basestring
        :param resource_id:   A string that identifies some named resource, guaranteeing that only one
                              task reserving this same string can happen at a time.
        :type  resource_id:   basestring
        :param tags:          A list of tags (strings) to place onto the task, used for searching for
                              tasks by tag
        :type  tags:          list
        :return:              An AsyncResult instance as returned by Celery's apply_async
        :rtype:               celery.result.AsyncResult
        """
        # Form a resource_id for reservation by combining given resource type and id. This way,
        # two different resources having the same id will not block each other.
        resource_id = ":".join((resource_type, resource_id))
        queue = _reserve_resource.apply_async((resource_id,), queue=RESOURCE_MANAGER_QUEUE).get()

        kwargs['queue'] = queue
        try:
            async_result = self.apply_async(*args, **kwargs)
        finally:
            _queue_release_resource.apply_async((resource_id,), queue=queue)

        return async_result


<<<<<<< HEAD
class Chain(chain, ReservedTaskMixin):
    """
    This is a custom Pulp subclass of the Celery chain class. It allows us to inject resource
    locking behaviors into the Chain.
    """
    def __call__(self, *args, **kwargs):
        return super(Chain, self).__call__(*args, **kwargs)


=======
>>>>>>> bb2673ec
class Task(CeleryTask, ReservedTaskMixin):
    """
    This is a custom Pulp subclass of the Celery Task object. It allows us to inject some custom
    behavior into each Pulp task, including management of resource locking.
    """
    def apply_async(self, *args, **kwargs):
        """
        A wrapper around the Celery apply_async method. It allows us to accept a few more
        parameters than Celery does for our own purposes, listed below. It also allows us
        to create and update task status which can be used to track status of this task
        during it's lifetime.

        :param queue:       The queue that the task has been placed into (optional, defaults to
                            the general Celery queue.)
        :type  queue:       basestring
        :param tags:        A list of tags (strings) to place onto the task, used for searching for
                            tasks by tag
        :type  tags:        list
        :return:            An AsyncResult instance as returned by Celery's apply_async
        :rtype:             celery.result.AsyncResult
        """
        queue = kwargs.get('queue', defaults.NAMESPACES['CELERY']['DEFAULT_QUEUE'].default)
        tags = kwargs.pop('tags', [])
        async_result = super(Task, self).apply_async(*args, **kwargs)
        async_result.tags = tags

        # Create a new task status with the task id and tags.
        # To avoid the race condition where __call__ method below is called before
        # this change is propagated to all db nodes, using an 'upsert' here and setting
        # the task state to 'waiting' only on an insert.
        TaskStatus.get_collection().update(
            {'task_id': async_result.id},
            {'$setOnInsert': {'state':dispatch_constants.CALL_WAITING_STATE},
             '$set': {'queue': queue, 'tags': tags}},
            upsert=True)
        return async_result

    def __call__(self, *args, **kwargs):
        """
        This overrides CeleryTask's __call__() method. We use this method
        for task state tracking of Pulp tasks.
        """
        # Check task status and skip running the task if task state is 'canceled'.
        task_status = TaskStatusManager.find_by_task_id(task_id=self.request.id)
        if task_status and task_status['state'] == dispatch_constants.CALL_CANCELED_STATE:
            logger.debug("Task cancel received for task-id : [%s]" % self.request.id)
            return
        # Update start_time and set the task state to 'running' for asynchronous tasks.
        # Skip updating status for eagerly executed tasks, since we don't want to track
        # synchronous tasks in our database.
        if not self.request.called_directly:
            # Using 'upsert' to avoid a possible race condition described in the apply_async method
            # above.
            TaskStatus.get_collection().update(
                {'task_id': self.request.id},
                {'$set': {'state': dispatch_constants.CALL_RUNNING_STATE,
                          'start_time': dateutils.now_utc_timestamp()}},
                upsert=True)
        # Run the actual task
        logger.debug("Running task : [%s]" % self.request.id)
        return super(Task, self).__call__(*args, **kwargs)

    def on_success(self, retval, task_id, args, kwargs):
        """
        This overrides the success handler run by the worker when the task
        executes successfully. It updates state, finish_time and traceback
        of the relevant task status for asynchronous tasks. Skip updating status
        for synchronous tasks.

        :param retval:  The return value of the task.
        :param task_id: Unique id of the executed task.
        :param args:    Original arguments for the executed task.
        :param kwargs:  Original keyword arguments for the executed task.
        """
        logger.debug("Task successful : [%s]" % task_id)
        if not self.request.called_directly:
            delta = {'state': dispatch_constants.CALL_FINISHED_STATE,
                     'finish_time': dateutils.now_utc_timestamp(),
                     'result': retval}
            if isinstance(retval, TaskResult):
                delta['result'] = retval.return_value
                if retval.error:
                    delta['error'] = retval.error.to_dict()
                if retval.spawned_tasks:
                    task_list = [spawned_task['task_id'] for spawned_task in retval.spawned_tasks]
                    delta['spawned_tasks'] = task_list

            TaskStatusManager.update_task_status(task_id=task_id, delta=delta)

    def on_failure(self, exc, task_id, args, kwargs, einfo):
        """
        This overrides the error handler run by the worker when the task fails.
        It updates state, finish_time and traceback of the relevant task status
        for asynchronous tasks. Skip updating status for synchronous tasks.

        :param exc:     The exception raised by the task.
        :param task_id: Unique id of the failed task.
        :param args:    Original arguments for the executed task.
        :param kwargs:  Original keyword arguments for the executed task.
        :param einfo:   celery's ExceptionInfo instance, containing serialized traceback.
        """
        logger.debug("Task failed : [%s]" % task_id)
        if not self.request.called_directly:
            delta = {'state': dispatch_constants.CALL_ERROR_STATE,
                     'finish_time': dateutils.now_utc_timestamp(),
                     'traceback': einfo.traceback}
            if isinstance(exc, PulpException):
                delta['error'] = exc.to_dict()
            else:
                pulp_exception = PulpException(str(exc))
                delta['error'] = pulp_exception.to_dict()

            TaskStatusManager.update_task_status(task_id=task_id, delta=delta)


def cancel(task_id):
    """
    Cancel the task that is represented by the given task_id, unless it is already in a complete state.
    This also updates task's state to 'canceled' state.

    :param task_id: The ID of the task you wish to cancel
    :type  task_id: basestring
    """
    task_status = TaskStatusManager.find_by_task_id(task_id)
    if task_status['state'] not in dispatch_constants.CALL_COMPLETE_STATES:
        controller.revoke(task_id, terminate=True)
        TaskStatusManager.update_task_status(task_id, {'state': dispatch_constants.CALL_CANCELED_STATE})
        msg = _('Task canceled: %(task_id)s.')
        msg = msg % {'task_id': task_id}
    else:
        msg = _('Task [%(task_id)s] cannot be canceled since it is already in a complete state.')
        msg = msg % {'task_id': task_id}
    logger.info(msg)


def register_sigterm_handler(f, handler):
    """
    register_signal_handler is a method or function decorator. It will register a special signal
    handler for SIGTERM that will call handler() with no arguments if SIGTERM is received during the
    operation of f. Once f has completed, the signal handler will be restored to the handler that
    was in place before the method began.

    :param f:       The method or function that should be wrapped.
    :type  f:       instancemethod or function
    :param handler: The method or function that should be called when we receive SIGTERM.
                    handler will be called with no arguments.
    :type  handler: instancemethod or function
    :return:        A wrapped version of f that performs the signal registering and unregistering.
    :rtype:         instancemethod or function
    """
    def sigterm_handler(signal_number, stack_frame):
        """
        This is the signal handler that gets installed to handle SIGTERM. We don't wish to pass the
        signal_number or the stack_frame on to handler, so its only purpose is to avoid
        passing these arguments onward. It calls handler().

        :param signal_number: The signal that is being handled. Since we have registered for
                              SIGTERM, this will be signal.SIGTERM.
        :type  signal_number: int
        :param stack_frame:   The current execution stack frame
        :type  stack_frame:   None or frame
        """
        handler()

    def wrap_f(*args, **kwargs):
        """
        This function is a wrapper around f. It replaces the signal handler for SIGTERM with
        signerm_handler(), calls f, sets the SIGTERM handler back to what it was before, and then
        returns the return value from f.

        :param args:   The positional arguments to be passed to f
        :type  args:   tuple
        :param kwargs: The keyword arguments to be passed to f
        :type  kwargs: dict
        :return:       The return value from calling f
        :rtype:        Could be anything!
        """
        old_signal = signal.signal(signal.SIGTERM, sigterm_handler)
        try:
            return f(*args, **kwargs)
        finally:
            signal.signal(signal.SIGTERM, old_signal)

    return wrap_f<|MERGE_RESOLUTION|>--- conflicted
+++ resolved
@@ -268,18 +268,6 @@
         return async_result
 
 
-<<<<<<< HEAD
-class Chain(chain, ReservedTaskMixin):
-    """
-    This is a custom Pulp subclass of the Celery chain class. It allows us to inject resource
-    locking behaviors into the Chain.
-    """
-    def __call__(self, *args, **kwargs):
-        return super(Chain, self).__call__(*args, **kwargs)
-
-
-=======
->>>>>>> bb2673ec
 class Task(CeleryTask, ReservedTaskMixin):
     """
     This is a custom Pulp subclass of the Celery Task object. It allows us to inject some custom
