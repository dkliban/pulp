# -*- coding: utf-8 -*-
#
# Copyright © 2010-2011 Red Hat, Inc.
#
# This software is licensed to you under the GNU General Public
# License as published by the Free Software Foundation; either version
# 2 of the License (GPLv2) or (at your option) any later version.
# There is NO WARRANTY for this software, express or implied,
# including the implied warranties of MERCHANTABILITY,
# NON-INFRINGEMENT, or FITNESS FOR A PARTICULAR PURPOSE. You should
# have received a copy of GPLv2 along with this software; if not, see
# http://www.gnu.org/licenses/old-licenses/gpl-2.0.txt.

"""
Some more comments
[[wiki]]
title: Repositories RESTful Interface
description:
 RESTful interface for the creation, querying, and management of repositories managed by Pulp.
 Repositories are represented as Repo objects.
 Some operations on repositories happen asynchronously, as such, these operations return Task objects.
Repo object fields:
 * id, str, repository identifier
 * source, !RepoSource object, upstream content source
 * name, str, human-friendly name
 * arch, str, hardware architecture that repository is for
 * release, str, release number
 * packages, list of str, list of package ids in the repository [deferred field]
 * package_count, int, number of packages in the repository
 * packagegroups, object, map of package group names to list of package ids in the group [deferred field]
 * packagegroupcategories, object, map of categories to lists of package group names [deferred field]
 * repomd_xml_path, str, path to the repository's repomd xml file
 * group_xml_path, str, path to the repository's group xml file
 * group_gz_xml_path, str, path to the repository's compressed group xml file
 * sync_schedule, iso8601 formated recurring interval
 * last_sync, str or nil, date and time of last successful sync in iso8601 format, nil if has not been synched
 * use_symlinks, bool, whether or not the repository uses symlinks for its content
 * feed_ca, str, full path on the Pulp server to the certificate authority used to verify SSL connections to the repo's feed
 * feed_cert, str, full path on the Pulp server to the certificate used to authenticate Pulp with the repo's feed server when synchronizing content
 * feed_key, str, full path on the Pulp server to the private key for the feed certificate
 * consumer_ca, str, full path on the Pulp server to the certificate authority used to verify consumer entitlement certificates
 * consumer_cert, str, full path on the Pulp server to the entitlement certificate that will be given to bound consumers to authenticate access to the repository
 * consumer_key, str, full path on the Pulp server to the private key for the consumer's entitlement certificate
 * errata, object, map of errata names to lists of package ids in each errata [deferred field]
 * groupid, list of str, list of repository group ids this repository belongs to
 * relative_path, str, repository's path relative to the configured root
 * files, list of str, list of ids of the non-package files in the repository [deferred field]
 * publish, bool, whether or not the repository is available
 * clone_ids, list of str, list of repository ids that are clones of this repository
 * distributionid, list of str, list of distribution ids this repository belongs to [deferred fields]
 * checksum_type, str, name of the algorithm used for checksums of the repository's content
 * filters, list of str, list of filter ids associated with the repository
 * content_types, str, content type allowed in this repository; default:yum; supported: [yum, file]
 * notes, dict, custom key-value attributes for this repository
!RepoSource object fields:
 * supported_types, list of str, list of supported types of repositories
 * type, str, repository source type
 * url, str, repository source url
Task object fields:
 * id, str, unique id (usually a uuid) for the task
 * method_name, str, name of the pulp library method that was called
 * state, str, one of several valid states of the tasks lifetime: waiting, running, finished, error, timed_out, canceled, reset, suspended
 * start_time, str or nil, time the task started running in iso8601 format, nil if the task has not yet started
 * finish_time,  or nil, time the task finished running in iso8601 format, nil if the task has not yet finished
 * result, object or nil, the result of the pulp library method upon return, usually nil
 * exception, str or nil, a string representation of an error in the pulp librry call, if any
 * traceback, str or nil, a string print out of the trace back for the exception, if any
 * progress, object or nil, object representing the pulp library call's progress, nill if no information is available
 * scheduled_time, str or nil, time the task is scheduled to run in iso8601 format, applicable only for scheduled tasks
Progress object fields:
 * step, str, name of the step the pulp library call is on
 * items_total, int, the total number of items to be processed by the call
 * items_left, int, the remaining number of items to be processed by the call
 * details, object, object providing further details on the progress
Details object fields:
 * num_success, int, the number of items successfully processed
 * total_count, int, the number of items that were attempted to be processed
!TaskHistory object fields:
 * id, str, uuid of task
 * class_name, str, name of the task was a instance method
 * method_name, str, namd of the task callable
 * args, list, list of arguments passed to the task callable
 * kwargs, dict, dictionary of arguments passed to the task callable
 * state, str, final state of the task
 * progress, object, Progress object for the progress at the end of the task
 * result, object, result returned by the task, most likely null
 * exception, str, error, if one occurred
 * traceback, str, traceback if error occurred
 * consecutive_failures, int, number of failures since last success
 * scheduled_time, str, iso8601 combined date time when task was scheduler to run
 * start_time, str, iso8601 combined date time when task actually ran
 * finished_time, str, iso8601 combined date time when task completed
"""

import itertools
import logging
from gettext import gettext as _
import os

import web

from pulp.common.dateutils import format_iso8601_datetime
from pulp.server import async
from pulp.server.api import repo_sync, exporter
from pulp.server.api import scheduled_sync
from pulp.server.api import task_history
from pulp.server.api.errata import ErrataApi
from pulp.server.api.package import PackageApi
from pulp.server.api.repo import RepoApi
from pulp.server.auth.authorization import grant_automatic_permissions_for_created_resource
from pulp.server.auth.authorization import CREATE, READ, UPDATE, DELETE, EXECUTE
from pulp.server.exporter.base import ExportException, TargetExistsException
from pulp.server.exceptions import PulpException
from pulp.server.webservices import http
from pulp.server.webservices import mongo
from pulp.server.webservices import serialization
from pulp.server.webservices import validation
from pulp.server.webservices.controllers.base import JSONController
from pulp.server.webservices.controllers.decorators import (
    auth_required, error_handler, collection_query)

# globals ---------------------------------------------------------------------

api = RepoApi()
pkg_api = PackageApi()
errataapi = ErrataApi()
_log = logging.getLogger(__name__)

# default fields for repositories being sent to the client
default_fields = [
    'id',
    'source',
    'name',
    'arch',
    'last_sync',
    'sync_schedule',
    'sync_options',
    'use_symlinks',
    'groupid',
    'relative_path',
    'files',
    'publish',
    'clone_ids',
    'distributionid',
    'checksum_type',
    'filters',
    'package_count',
    'feed_cert',
    'feed_ca',
    'feed_key',
    'consumer_cert',
    'consumer_ca',
    'consumer_key',
    'notes',
    'content_types',
    'preserve_metadata',
]

# restful controllers ---------------------------------------------------------

class Repositories(JSONController):

    @error_handler
    @auth_required(READ)
    @collection_query('id', 'name', 'arch', 'groupid', 'relative_path', 'notes')
    def GET(self, spec=None):
        """
        [[wiki]]
        title: List Available Repositories
        description: Get a list of all repositories managed by Pulp.
        method: GET
        path: /repositories/
        permission: READ
        success response: 200 OK
        failure response: None
        return: list of Repo objects, possibly empty
        filters:
         * id, str, repository id
         * name, str, repository name
         * arch, str, repository contect architecture
         * groupid, str, repository group id
         * relative_path, str, repository's on disk path
         * notes, str of dict, repository notes
        """
        # Query by notes
        if "notes" in spec.keys() :
            notes = eval(spec["notes"])
            if notes == {}:
                spec["notes"] = {}
            else:
                for key, value in notes.items():
                    spec["notes."+ key] = value
                del spec["notes"]

        repositories = api.repositories(spec, default_fields)

        for repo in repositories:
            repo['uri_ref'] = http.extend_uri_path(repo['id'])
            repo['uri'] = serialization.repo.v1_uri(repo)
            #repo['package_count'] = api.package_count(repo['id'])
            repo['files_count'] = len(repo['files'])
            for field in RepositoryDeferredFields.exposed_fields:
                repo[field] = http.extend_uri_path('/'.join((repo['id'], field)))

        return self.ok(repositories)

    @error_handler
    @auth_required(CREATE)
    def POST(self):
        """
        [[wiki]]
        title: Create a Repository
        description: Create a new repository based on the passed information
        method: POST
        path: /repositories/
        permission: CREATE
        success response: 201 Created
        failure response: 409 Conflict if the parameters matches an existing repository
        return: new Repo object
        parameters:
         * id, str, the repository's unique id
         * name, str, a human-friendly name for the repsitory
         * arch, str, the main architecture of packages contained in the repository
         * feed, str, repository feed in the form of <type>:<url>
         * use_symlinks?, bool, defaults to false
         * feed_cert_data?, dict, certificate information to use when connecting to the feed.  Has fields 'ca':filename, 'crt':filename, 'key':filename
         * consumer_cert_data?, str, certificate information to use when validating consumers of this repo.  Has fields 'ca':filename, 'crt':filename, 'key':filename
         * relative_path?, str, repository on disk path
         * groupid?, list of str, list of repository group ids this repository belongs to
         * gpgkeys?, list of str, list of gpg keys used for signing content
         * checksum_type?, str, name of the algorithm to use for content checksums, defaults to sha256
         * notes?, dict, additional information in the form of key-value pairs
         * preserve_metadata?, bool, will not regenerate metadata and treats the repo as a mirror
         * content_types?, str, content type allowed in this repository; default:yum; supported: [yum, file]
        """
        repo_data = self.params()

        id = repo_data['id']
        if api.repository(id, default_fields) is not None:
            return self.conflict('A repository with the id, %s, already exists' % id)

        repo = api.create(id,
                          repo_data['name'],
                          repo_data['arch'],
                          feed=repo_data.get('feed', None),
                          symlinks=repo_data.get('use_symlinks', False),
                          feed_cert_data=repo_data.get('feed_cert_data', None),
                          consumer_cert_data=repo_data.get('consumer_cert_data', None),
                          relative_path=repo_data.get('relative_path', None),
                          groupid=repo_data.get('groupid', None),
                          gpgkeys=repo_data.get('gpgkeys', None),
                          checksum_type=repo_data.get('checksum_type', 'sha256'),
                          notes=repo_data.get('notes', None),
                          preserve_metadata=repo_data.get('preserve_metadata', False),
                          content_types=repo_data.get('content_types', 'yum'))

        path = http.extend_uri_path(repo["id"])
        repo['uri_ref'] = path
        grant_automatic_permissions_for_created_resource(http.resource_path(path))
        return self.created(path, repo)

    def PUT(self):
        _log.debug('deprecated Repositories.PUT method called')
        return self.POST()

    @error_handler
    @auth_required(DELETE)
    def DELETE(self):
        """
        [[wiki]]
        title: Delete All Repositories
        description: Delete all repositories managed by Pulp.
        method: DELETE
        path: /repositories/
        permission: DELETE
        success response: 200 OK
        failure response: None
        return: True
        """
        api.clean()
        return self.ok(True)


class Repository(JSONController):

    @error_handler
    @auth_required(READ)
    def GET(self, id):
        """
        [[wiki]]
        title: Get A Repository
        description: Get a Repo object for a specific repository
        method: GET
        path: /repositories/<id>/
        permission: READ
        success response: 200 OK
        failure response: 404 Not Found if the id does not match a repository
        return: a Repo object
        """
        repo = api.repository(id, default_fields)
        if repo is None:
            return self.not_found('No repository %s' % id)
        for field in RepositoryDeferredFields.exposed_fields:
            repo[field] = http.extend_uri_path(field)
        repo['uri_ref'] = http.uri_path()
        repo['uri'] = serialization.repo.v1_uri(repo)
        #repo['package_count'] = api.package_count(id)
        # XXX this was a serious problem with packages
        # why would files be any different
        repo['files_count'] = len(repo['files'])
        # see if the repo is scheduled for sync in the future
        task = scheduled_sync.find_scheduled_task(repo['id'], '_sync')
        repo['next_scheduled_time'] = None
        if task and task.scheduled_time is not None:
            repo['next_scheduled_sync'] = format_iso8601_datetime(task.scheduled_time)
        return self.ok(repo)

    @error_handler
    @auth_required(UPDATE)
    def PUT(self, id):
        """
        [[wiki]]
        title: Update A Repository
        description: Change an exisiting repository.
        method: PUT
        path: /repositories/<id>/
        permission: UPDATE
        success response: 200 OK
        failure response: 400 Bad Request when trying to change the id
        return: a Repo object
        parameters: any field of a Repo object except id
        """
        delta = self.params()
        if delta.pop('id', id) != id:
            return self.bad_request('You cannot change a repository id')
        # we need to remove the substituted uri references
        # XXX we probably need to add the original data back as well
        for field in itertools.chain(['uri_ref'], # web services only field
                                     RepositoryDeferredFields.exposed_fields):
            if field in delta and isinstance(delta[field], basestring):
                delta.pop(field, None)
        repo = api.update(id, delta)
        return self.ok(repo)

    @error_handler
    @auth_required(DELETE)
    def DELETE(self, id):
        """
        [[wiki]]
        title: Delete A Repository
        description: Delete a single repository
        method: DELETE
        path: /repositories/<id>/
        permission: DELETE
        success response: 200 OK
        failure response: None
        """
        api.delete(id=id)
        return self.ok({})
<<<<<<< HEAD

class RepositoryNotesUpdateDelete(JSONController):

=======
    
class RepositoryNotes(JSONController):
    
>>>>>>> 8f1cbb9a
    @auth_required(DELETE)
    def DELETE(self, id, key):
        """
        [[wiki]]
        title: Delete a Note from a Repository
        description: Delete a Note from a Repository
        method: DELETE
        path: /repositories/<id>/notes/<key>/
        permission: DELETE
        success response: 200 OK
        failure response: 404 Not Found if given repository does not exist
                          404 Not Found if given key does not exist
        """
        repo = api.repository(id)
        if repo is None:
            return self.not_found('A repository with the id, %s, does not exist' % id)
        key_value_pairs = repo['notes']
        if key not in key_value_pairs.keys():
            return self.not_found('Given key [%s] does not exist' % key)
        api.delete_note(id, key)
        return self.ok(True)

    @auth_required(UPDATE)
    def PUT(self, id, key):
        """
        [[wiki]]
        title: Update a key-value note of a Repository
        description: Change the value of an existing key in Repository Notes.
        method: PUT
        path: /repositories/<id>/notes/<key>/
        permission: UPDATE
        success response: 200 OK
        failure response: 404 Not Found if given repository does not exist
                          404 Not Found if given key does not exist
        return: a Repo object
        parameters: new value of the key
        """
        data = self.params()
        repo = api.repository(id)
        if repo is None:
            return self.not_found('A repository with the id, %s, does not exist' % id)
        key_value_pairs = repo['notes']
        if key not in key_value_pairs.keys():
            return self.not_found('Given key [%s] does not exist' % key)
        api.update_note(id, key, data)
        return self.ok(True)

class RepositoryNotesCollection(JSONController):
    @auth_required(EXECUTE)
    def POST(self, id):
        """
        [[wiki]]
        title: Add a Note to the Repository
        description: Add a Note to the Repository
        method: POST
        path: /repositories/<id>/notes/
        permission: EXECUTE
        success response: 200 OK
        failure response: 404 Not found if given repository does not exist
                          409 Conflict if given key already exists
        return: repo object
        parameters:
         * key, str, key to be added
         * value, str, value of key
        """
        data = self.params()
        repo = api.repository(id)
        if repo is None:
            return self.not_found('A repository with the id, %s, does not exist' % id)
        key_value_pairs = repo['notes']
        if data['key'] in key_value_pairs.keys():
            return self.conflict('Given key [%s] already exist' % data['key'])
        api.add_note(id, data['key'], data['value'])
        return self.ok(True)


class SchedulesSubCollection(JSONController):
    # placeholder for: /repositories/<id>/schedules/
    pass


class SchedulesResource(JSONController):

    schedule_types = ('sync',)

    @error_handler
    @auth_required(READ)
    def GET(self, repo_id, schedule_type):
        if schedule_type not in self.schedule_types:
            return self.not_found('No schedule type: %s' % schedule_type)
        repo = api.repository(repo_id, ['id', 'sync_schedule', 'sync_options'])
        if repo is None:
            return self.not_found('No repository %s' % repo_id)
        data = {
            'id': repo_id,
            'href': serialization.repo.v1_href(repo),
            'type': schedule_type,
            'schedule': repo['sync_schedule'],
            'options': repo['sync_options'],
        }
        return self.ok(data)

    @error_handler
    @auth_required(DELETE)
    def DELETE(self, repo_id, schedule_type):
        if schedule_type not in self.schedule_types:
            return self.not_found('No schedule type: %s' % schedule_type)
        repo = api.repository(repo_id, ['id', 'sync_schedule'])
        if repo is None:
            return self.not_found('No repository %s' % repo_id)
        scheduled_sync.delete_repo_schedule(repo)
        data = {
            'id': repo_id,
            'href': serialization.repo.v1_href(repo),
            'schedule': None,
            'options': None,
        }
        return self.ok(data)

    @error_handler
    @auth_required(CREATE)
    def PUT(self, repo_id, schedule_type):
        if schedule_type not in self.schedule_types:
            return self.not_found('No schedule type: %s' % schedule_type)
        repo = api.repository(repo_id, ['id', 'sync_schedule', 'sync_options', 'source'])
        if repo is None:
            return self.not_found('No repository %s' % repo_id)
        data = self.params()
        new_schedule = data.get('schedule')
        new_options = data.get('options')
        scheduled_sync.update_repo_schedule(repo, new_schedule, new_options)
        updated_repo = api.repository(repo_id, ['id', 'sync_schedule', 'sync_options'])
        data = {
            'id': repo_id,
            'href': serialization.repo.v1_href(repo),
            'schedule': updated_repo['sync_schedule'],
            'options': updated_repo['sync_options'],
        }
        return self.ok(data)

    POST = PUT


class RepositoryDeferredFields(JSONController):

    # NOTE the intersection of exposed_fields and exposed_actions must be empty
    exposed_fields = (
        'packages',
        'packagegroups',
        'packagegroupcategories',
        'errata',
        'distribution',
        'files',
        'keys',
        'comps',
    )

    def packages(self, id):
        """
        [[wiki]]
        title: Repository Packages
        description: Get the packages in a repository
        method: GET
        path: /repositories/<id>/packages/
        permission: READ
        success response: 200 OK
        failure response: 404 Not Found if the id does not match a repository
        return: list of Package objects
        filters:
         * name, str, package name
         * version, str, package version
         * release, str, package release
         * epoch, int, package epoch
         * arch, str, package architecture
         * filename, str, name of package file
         * field, str, field to include in Package objects
        """
        valid_filters = ('name', 'version', 'release', 'epoch', 'arch',
                        'filename', 'field')
        filters = self.filters(valid_filters)
        fields = filters.pop('filed', None)
        spec = mongo.filters_to_re_spec(filters) or {}
        try:
            packages = api.get_packages(id, spec, fields)
        except PulpException: # XXX this isn't specific enough!
            return self.not_found('No repository %s' % id)
        else:
            return self.ok(packages)

    def packagegroups(self, id):
        """
        [[wiki]]
        title: Repository Package Groups
        description: Get the package groups in the repositories.
        method: GET
        path: /repositories/<repository id>/packagegroups/
        permission: READ
        success response: 200 OK
        failure response: 404 Not Found if the id does not match a repository
        return: list of package group names
        filters:
         * filter_missing_packages, bool, True means to filter results to remove missing package names
         * filter_incomplete_groups, bool, True means to filter results to remove groups with missing packages
        """
        repo = api.repository(id, ['id', 'packagegroups'])
        if repo is None:
            return self.not_found('No repository %s' % id)
        valid_filters = ('filter_missing_packages', 'filter_incomplete_groups')
        filters = self.filters(valid_filters)
        filter_missing_packages = False
        if filters.has_key("filter_missing_packages") and filters["filter_missing_packages"]:
            filter_missing_packages = True
        filter_incomplete_groups = False
        if filters.has_key("filter_incomplete_groups") and filters["filter_incomplete_groups"]:
            filter_incomplete_groups = True
        return self.ok(api.packagegroups(id, filter_missing_packages,filter_incomplete_groups))

    def packagegroupcategories(self, id):
        """
        [[wiki]]
        title: Repository Package Group Categories
        description: Get the package group categories in the repository.
        method: GET
        path: /repositories/<id>/packagegroupcategories/
        permission: READ
        success response: 200 OK
        failure response: 404 Not Found if the id does not match a repository
        return: list of package group catagory names
        filters:
         * id, str, package group category id
         * packagegroupcategories, str, package group category name
        """
        repo = api.repository(id, ['id', 'packagegroupcategories'])
        if repo is None:
            return self.not_found('No repository %s' % id)
        return self.ok(repo.get('packagegroupcategories', []))

    def errata(self, id):
        """
        [[wiki]]
        title: Repository Errata
        description: List the applicable errata for the repository.
        method: GET
        path: /repositories/<id>/errata/
        permission: READ
        success response: 200 OK
        failure response: 404 Not Found if the id does not match a repository
        return: list of Errata objects
        filters:
         * type, str, type of errata
        """
        valid_filters = ('type', 'severity')
        types = self.filters(valid_filters).get('type', [])
        severity = self.filters(valid_filters).get('severity', [])

        if types:
            errata = api.errata(id, types=types)
        elif severity:
            errata = api.errata(id, severity=severity)
        else:
            errata = api.errata(id)

        return self.ok(errata)

    def distribution(self, id):
        """
        [[wiki]]
        title: Repository Distribution
        description: List the distributions the repository is part of.
        method: GET
        path: /repositories/<id>/distribution/
        permission: READ
        success response: 200 OK
        return: list of Distribution objects
        """
        return self.ok(api.list_distributions(id))

    def files(self, id):
        """
        [[wiki]]
        title: Repository Files
        description: List the non-package files in the repository.
        method: GET
        path: /repositories/<id>/files/
        permission: READ
        success response: 200 OK
        return: list of File objects
        """
        return self.ok(api.list_files(id))

    def keys(self, id):
        """
        [[wiki]]
        title: Repository GPG Keys
        description: List the gpg keys used by the repository.
        method: GET
        path: /repositories/<id>/keys/
        permission: READ
        success response: 200 OK
        return: list of gpg keys
        """
        keylist = api.listkeys(id)
        return self.ok(keylist)

    def comps(self, id):
        """
        [[wiki]]
        title: Repository Comps XML
        description: Get the xml content of the repository comps file
        method: GET
        path: /repositories/<id>/comps/
        permission: READ
        success response: 200 OK
        return: xml comps file
        """
        return self.ok(repo_sync.export_comps(id))

    @error_handler
    @auth_required(READ)
    def GET(self, id, field_name):
        field = getattr(self, field_name, None)
        if field is None:
            return self.internal_server_error('No implementation for %s found' % field_name)
        return field(id)


class RepositoryActions(JSONController):

    # All actions have been gathered here into one controller class for both
    # convenience and automatically generate the regular expression that will
    # map valid actions to this class. This also provides a single point for
    # querying existing tasks.
    #
    # There are two steps to implementing a new action:
    # 1. The action name must be added to the tuple of exposed_actions
    # 2. You must add a method to this class with the same name as the action
    #    that takes two positional arguments: 'self' and 'id' where id is the
    #    the repository id. Additional parameters from the body can be
    #    fetched and de-serialized via the self.params() call.

    # NOTE the intersection of exposed_actions and exposed_fields must be empty
    exposed_actions = (
        'sync',
        '_sync',
        'clone',
        'upload',
        'add_package',
        'delete_package',
        'get_package',
        'add_file',
        'remove_file',
        'add_packages_to_group',
        'delete_package_from_group',
        'delete_packagegroup',
        'create_packagegroup',
        'create_packagegroupcategory',
        'delete_packagegroupcategory',
        'add_packagegroup_to_category',
        'delete_packagegroup_from_category',
        'add_errata',
        'delete_errata',
        'get_package_by_nvrea',
        'get_package_by_filename',
        'addkeys',
        'rmkeys',
        'update_publish',
        'import_comps',
        'add_filters',
        'remove_filters',
        'add_group',
        'remove_group',
        'generate_metadata',
        'sync_history',
        'add_metadata',
        'download_metadata',
        'list_metadata',
        'remove_metadata',
        'export',
        'add_distribution',
        'remove_distribution',
    )

    def sync(self, id):
        """
        [[wiki]]
        title: Repository Sychronization
        description: Synchronize the repository's content from its source.
        method: POST
        path: /repositories/<id>/sync/
        permission: EXECUTE
        success response: 202 Accepted
        failure response: 404 Not Found if the id does not match a repository
                          406 Not Acceptable if the repository does not have a source
                          409 Conflict if a sync is already in progress for the repository
        return: a Task object
        parameters:
         * timeout?, str, timeout in <units>:<value> format (e.g. hours:2) valid units: seconds, minutes, hours, days, weeks
         * skip?, object, yum skip dict
         * limit?, int, value in KB/sec to limit download bandwidth per thread.  Only applicable for yum synchronization
         * threads?, int, number of threads to use for synchronization.  Only applicable for yum synchronization
        """
        repo = api.repository(id, fields=['source'])
        if repo['source'] is None:
            return self.not_acceptable('Repo [%s] is not setup for sync. Please add packages using upload.' % id)
        repo_params = self.params()
        timeout = repo_params.get('timeout', None)
        _log.info("sync timeout passed : %s" % timeout)

        # Check for valid timeout values
        if timeout:
            try:
                timeout = validation.timeout.iso8601_duration_to_timeout(timeout)
            except validation.timeout.UnsupportedTimeoutInterval, e:
                return self.bad_request(msg=e.args[0])
            if not timeout:
                raise PulpException("Invalid timeout value: %s, see --help" % repo_params['timeout'])
        limit = repo_params.get('limit', None)
        if limit:
            try:
                limit = int(limit)
                if limit < 0:
                    return self.bad_request('Invalid value [%s].  "limit" must be non-negative"' % (limit))
            except:
                return self.bad_request('Unable to convert "limit" with value [%s] to an int' % (limit))
        threads = repo_params.get('threads', None)
        if threads:
            try:
                threads = int(threads)
                if threads < 1:
                    return self.bad_request('Invalid value [%s].  "threads" must be at least 1"' % (limit))
            except:
                return self.bad_request('Unable to convert "threads" with value [%s] to an int' % (threads))
        skip = repo_params.get('skip', {})
        task = repo_sync.sync(id, timeout, skip, max_speed=limit, threads=threads)
        if not task:
            return self.conflict('Sync already in process for repo [%s]' % id)
        task_info = self._task_to_dict(task)
        return self.accepted(task_info)

    # XXX hack to make the web services unit tests work
    _sync = sync

    def generate_metadata(self, id):
        """
        [[wiki]]
        title: Repository Metadata generation
        description: spawn a repository's metadata generation. If metadata already exists, its a update otherwise a create
        method: POST
        path: /repositories/<id>/generate_metadata/
        permission: EXECUTE
        success response: 202 Accepted
        failure response: 404 Not Found if the id does not match a repository
                          406 Not Acceptable if the repository does not have a source
                          409 Conflict if a metadata is already in progress for the repository
        return: a Task object
        """
        repo = api.repository(id)
        repo_params = self.params()

        task = api.generate_metadata(id)
        if not task:
            return self.conflict('Metadata generation already in process for repo [%s]' % id)
        task_info = self._task_to_dict(task)
        return self.accepted(task_info)

    def add_metadata(self, id):
        """
        [[wiki]]
        title: add a custom metadata filetype to Repository Metadata
        description: adds a metadata filetype to existing repository metadata(this runs modifyrepo underneath).
        method: POST
        path: /repositories/<id>/add_metadata/
        permission: EXECUTE
        success response: 200 Accepted
        failure response: 404 Not Found if the id does not match a repository
        return: True
	parameters:
         * filetype, str, filetype name to lookup in the metadata
         * filedata, str, file data to be stored

        """
        if api.repository(id, default_fields) is None:
           return self.not_found('A repository with the id, %s, does not exist' % id)
        metadata_params = self.params()
        if "filetype" not in metadata_params:
            return self.bad_request('No file type specified')
        if "filedata" not in metadata_params:
            return self.bad_request('No file data specified')
        return self.ok(api.add_metadata(id, metadata=metadata_params))

    def remove_metadata(self, id):
        """
        [[wiki]]
        title: remove metadata filetype from Repository Metadata
        description: remove the specified metadata filetype
                     if exists from a repository metadata; else None.
        method: POST
        path: /repositories/<id>/remove_metadata/
        permission: EXECUTE
        success response: 200 Accepted
        failure response: 404 Not Found if the id does not match a repository
        return: True
	    parameters:
         * filetype, str, filetype name to lookup in the metadata
        """
        if api.repository(id, default_fields) is None:
            return self.not_found('A repository with the id, %s, does not exist' % id)
        params = self.params()
        if "filetype" not in params:
            return self.bad_request('No filetype specified')
        return self.ok(api.remove_metadata(id, filetype=params['filetype']))

    def download_metadata(self, id):
        """
        [[wiki]]
        title: download custom metadata filetype from Repository Metadata
        description: download an xml file for the filetype specified
                     if exists in a repository metadata; else None.
        method: POST
        path: /repositories/<id>/download_metadata/
        permission: EXECUTE
        success response: 200 Accepted
        failure response: 404 Not Found if the id does not match a repository
        return: True
	    parameters:
         * filetype, str, filetype name to lookup in the metadata
        """
        if api.repository(id, default_fields) is None:
            return self.not_found('A repository with the id, %s, does not exist' % id)
        params = self.params()
        if "filetype" not in params:
            return self.bad_request('No filetype specified')
        return self.ok(api.get_metadata(id, filetype=params['filetype']))

    def list_metadata(self, id):
        """
        [[wiki]]
        title: list metadata filetype information from a Repository
        description: lists information about all the filetypes present in metadata
                    and their info such as size, checksum, path etc.
        method: POST
        path: /repositories/<id>/list_metadata/
        permission: EXECUTE
        success response: 200 Accepted
        failure response: 404 Not Found if the id does not match a repository
        return: dict or None
        """
        if api.repository(id, default_fields) is None:
            return self.not_found('A repository with the id, %s, does not exist' % id)
        return self.ok(api.list_metadata(id))

    def sync_history(self, id):
        """
        @type id: str
        @param id: repo id
        """
        data = self.params()
        limit = data.get('limit', None)
        sort = data.get('sort', None)

        if limit:
            limit = int(limit)

        results = api.sync_history(id, limit=limit, sort=sort)
        return self.ok(results)


    def clone(self, id):
        """
        [[wiki]]
        title: Repository Clone
        description: Create a new repository by cloning an existing one.
        method: POST
        path: /repositories/<id>/clone/
        permission: EXECUTE
        success response: 202 Accepted
        failure response: 404 Not Found if the id does not match a repository
                          409 Conflict if the parameters match an existing repository
        return: a Task object
        parameters:
         * clone_id, str, the id of the clone repository
         * clone_name, str, the namd of clone repository
         * feed, str, feed of the clone repository in <type>:<url> format
         * relative_path?, str, clone repository on disk path
         * groupid?, str, repository groups that clone belongs to
         * filters?, list of objects, synchronization filters to apply to the clone
        """
        repo_data = self.params()
        if api.repository(id, default_fields) is None:
            return self.not_found('A repository with the id, %s, does not exist' % id)
        if api.repository(repo_data['clone_id'], default_fields) is not None:
            return self.conflict('A repository with the id, %s, already exists' % repo_data['clone_id'])

        task = repo_sync.clone(id,
                         repo_data['clone_id'],
                         repo_data['clone_name'],
                         repo_data['feed'],
                         relative_path=repo_data.get('relative_path', None),
                         groupid=repo_data.get('groupid', None),
                         filters=repo_data.get('filters', []))
        if not task:
            return self.conflict('Error in cloning repo [%s]' % id)
        task_info = self._task_to_dict(task)
        return self.accepted(task_info)


    def upload(self, id):
        """
        [[wiki]]
        title: Repository Upload
        description: Upload a package to the repository.
        method: POST
        path: /repositories/<id>/upload/
        permission: EXECUTE
        success response: 200 OK
        failure response: 404 Not Found if the id does not match a repository
        return: true
        parameters:
         * pkginfo, str, package information
         * pkgstream, binary, package data
        """
        data = self.params()
        api.upload(id,
                   data['pkginfo'],
                   data['pkgstream'])
        return self.ok(True)

    def add_package(self, id):
        """
        [[wiki]]
        title: Add A Package
        description: Associates a new package to the repository. This does not update metadata; call generate_metadata after this call.
        method: POST
        path: /repositories/<id>/add_package/
        permission: EXECUTE
        success response: 200 OK
        failure response: 404 Not Found if the id does not match a repository
        return: list of errors
        parameters:
         * packageid, list of str, id of package to add
        """
        data = self.params()
        errors = api.add_package(id, data['packageid'])
        return self.ok(errors)

    def delete_package(self, id):
        """
        [[wiki]]
        title: Delete A Package
        description: Dis-associates a package from the repository. This does not update metadata; call generate_metadata after this call.
        method: POST
        path: /repositories/<id>/delete_package/
        permission: EXECUTE
        success response: 200 OK
        failure response: 404 Not Found if the id does not match a repository
        return: true
        parameters:
         * package, Package object, package to delete
        """
        data = self.params()
        api.remove_packages(id, data['package'])
        return self.ok(True)

    def get_package(self, id):
        """
        @deprecated: use deferred fields: packages with filters instead
        """
        name = self.params()
        return self.ok(api.get_package(id, name))

    def add_packages_to_group(self, id):
        """
        [[wiki]]
        title: Add Packages To Package Group
        description: Add packages to a package group that is in the repository.
        method: POST
        path: /repositories/<id>/add_packages_to_group/
        permission: EXECUTE
        success response: 200 OK
        failure response: 400 Bad Request if the required parameters are not present
                          404 Not Found if the id does not match a repository
        return: nil
        parameters:
         * groupid, str, package group id
         * packagenames, list of str, list of packages to add to the package group
        """
        p = self.params()
        if "groupid" not in p:
            return self.bad_request('No groupid specified')
        if "packagenames" not in p:
            return self.bad_request('No package name specified')
        groupid = p["groupid"]
        pkg_names = p.get('packagenames', [])
        gtype = "default"
        requires = None
        if p.has_key("type"):
            gtype = p["type"]
        if p.has_key("requires"):
            requires = p["requires"]
        api.add_packages_to_group(id, groupid, pkg_names, gtype, requires)
        return self.ok(api.add_packages_to_group(id, groupid, pkg_names, gtype, requires))

    def delete_package_from_group(self, id):
        """
        [[wiki]]
        title: Delete A Package From A Package Group
        description: Delete a package from a package group in the repository.
        method: POST
        path: /repositories/<id>/delete_package_from_group/
        permission: EXECUTE
        success response: 200 OK
        failure response: 400 Bad Request if the required parameters are not present
                          404 Not Found if the id does not match a repository
        return: nil
        parameters:
         * groupid, str, package group id
         * name, str, package name to remove
        """
        p = self.params()
        if "groupid" not in p:
            return self.bad_request('No groupid specified')
        if "name" not in p:
            return self.bad_request('No package name specified')
        groupid = p["groupid"]
        pkg_name = p["name"]
        gtype = "default"
        if p.has_key("type"):
            gtype = p["type"]
        return self.ok(api.delete_package_from_group(id, groupid, pkg_name, gtype))

    def create_packagegroup(self, id):
        """
        [[wiki]]
        title: Create A Package Group
        description: Create a new package group in the repository.
        method: POST
        path: /repositories/<id>/create_packagegroup/
        permission: EXECUTE
        success response: 200 OK
        failure response: 400 Bad Request if the required parameters are not present
                          404 Not Found if the id does not match a repository
        return:
        parameters:
         * groupid, str, id of the package group
         * groupname, str, name of the package group
         * description, str, package group description
        """
        p = self.params()
        if "groupid" not in p:
            return self.bad_request('No groupid specified')
        groupid = p["groupid"]
        if "groupname" not in p:
            return self.bad_request('No groupname specified')
        groupname = p["groupname"]
        if "description" not in p:
            return self.bad_request('No description specified')
        descrp = p["description"]
        return self.ok(api.create_packagegroup(id, groupid, groupname,
                                               descrp))

    def import_comps(self, id):
        """
        [[wiki]]
        title: Import Comps
        description: Create packagegroups and categories from a comps.xml file.
        method: POST
        path: /repositories/<id>/import_comps/
        permission: EXECUTE
        success response: 200 OK
        failure response: 404 Not Found if the id does not match a repository
        return: True on success, False on failure
        parameters:
         * xml comps file body
        """
        comps_data = self.params()
        return self.ok(repo_sync.import_comps(id, comps_data))

    def delete_packagegroup(self, id):
        """
        [[wiki]]
        title: Delete A Package Group
        description: Delete a package group from the repository.
        method: POST
        path: /repositories/<id>/delete_packagegroup/
        permission: EXECUTE
        success response: 200 OK
        failure response: 400 Bad Request if the required parameters are not present
                          404 Not Found if the id does not match a repository
        return: nil
        parameters:
         * groupid, str, id of the package group
        """
#        """
#        Removes a packagegroup from a repository
#        @param id: repository id
#        @return:
#        """
        p = self.params()
        if "groupid" not in p:
            return self.bad_request('No groupid specified')
        groupid = p["groupid"]
        return self.ok(api.delete_packagegroup(id, groupid))

    def create_packagegroupcategory(self, id):
        """
        [[wiki]]
        title: Create Package Group Category
        description: Create a new package group category in the repository.
        method: POST
        path: /repositories/<id>/create_packagegroupcategory/
        permission: EXECUTE
        success response: 200 OK
        failure response: 400 Bad Request if the required parameters are not present
                          404 Not Found if the id does not match a repository
        return: !PackageGroupCategory object
        parameters:
         * categoryid, str, package group category id
         * categoryname, str, package group category name
         * description, str, description of the package group category
        """
        _log.info("create_packagegroupcategory invoked")
        p = self.params()
        if "categoryid" not in p:
            return self.not_found('No categoryid specified')
        categoryid = p["categoryid"]
        if "categoryname" not in p:
            return self.not_found('No categoryname specified')
        categoryname = p["categoryname"]
        if "description" not in p:
            return self.not_found('No description specified')
        descrp = p["description"]
        return self.ok(api.create_packagegroupcategory(id, categoryid, categoryname,
                                               descrp))

    def delete_packagegroupcategory(self, id):
        """
        [[wiki]]
        title: Delete Package Group Category
        description: Delete a package group category from the repository.
        method: POST
        path: /repositories/<id>/delete_packagegroupcategory/
        permission: EXECUTE
        success response: 200 OK
        failure response: 400 Bad Request if the required parameters are not present
                          404 Not Found if the id does not match a repository
        return: nil
        parameters:
         * categoryid, str, package group category id
        """
        _log.info("delete_packagegroupcategory invoked")
        p = self.params()
        if "categoryid" not in p:
            return self.bad_request('No categoryid specified')
        categoryid = p["categoryid"]
        return self.ok(api.delete_packagegroupcategory(id, categoryid))

    def add_packagegroup_to_category(self, id):
        """
        [[wiki]]
        title: Add Package Group To Category
        description: Add a package group to one of the repository's package group categories.
        method: POST
        path: /repositories/<id>/add_packagegroup_to_category/
        permission: EXECUTE
        success response: 200 OK
        failure response: 400 Bad Request if the required parameters are not present
                          404 Not Found if the id does not match a repository
        return: nil
        parameters:
         * categoryid, str, package group category id
         * groupid, str, package group id
        """
        _log.info("add_packagegroup_to_category invoked")
        p = self.params()
        if "categoryid" not in p:
            return self.bad_request("No categoryid specified")
        if "groupid" not in p:
            return self.bad_request('No groupid specified')
        groupid = p["groupid"]
        categoryid = p["categoryid"]
        return self.ok(api.add_packagegroup_to_category(id, categoryid, groupid))

    def delete_packagegroup_from_category(self, id):
        """
        [[wiki]]
        title: Delete Package Group From Category
        description: Delete a package group from one of the repository's package group categories.
        method: POST
        path: /repositories/<id>/delete_pacakgegroup_from_category/
        permission: EXECUTE
        success response: 200 OK
        failure response: 400 Bad Request if the required parameters are not present
                          404 Not Found if the id does not match a repository
        return: nil
        parameters:
         * categoryid, str, package group category id
         * groupid, str, package group id
        """
        _log.info("delete_packagegroup_from_category")
        p = self.params()
        if "categoryid" not in p:
            return self.not_found("No categoryid specified")
        if "groupid" not in p:
            return self.not_found('No groupid specified')
        groupid = p["groupid"]
        categoryid = p["categoryid"]
        return self.ok(api.delete_packagegroup_from_category(id, categoryid, groupid))

    def add_errata(self, id):
        """
        [[wiki]]
        title: Add Errata
        description: Add errata to the repository. This does not update metadata; call generate_metadata after this call.
        method: POST
        path: /repositories/<id>/add_errata/
        permission: EXECUTE
        success response: 200 OK
        failure response: 404 Not Found if the id does not match a repository
        return: nil
        parameters:
         * errataid, str, errata id
        """
        data = self.params()
        api.add_errata(id, data['errataid'])
        return self.ok(True)

    def delete_errata(self, id):
        """
        [[wiki]]
        title: Delete Errata
        description: Delete errata from the repository. This does not update metadata; call generate_metadata after this call.
        method: POST
        path: /repositories/<id>/delete_errata/
        permission: EXECUTE
        success response: 200 OK
        failure response: 404 Not Found if the id does not match a repository
        return: true
        parameters:
         * errataid, str, errata id
        """
        data = self.params()
        api.delete_errata(id, data['errataid'])
        return self.ok(True)

    def add_file(self, id):
        """
        [[wiki]]
        title: Add File
        description: Add files to the repository.
        method: POST
        path: /repositories/<id>/add_file/
        permission: EXECUTE
        success response: 200 OK
        failure response: 404 Not Found if the id does not match a repository
        return: true
        parameters:
         * fileids, list of str, list of file ids
        """
        data = self.params()
        api.add_file(id, data['fileids'])
        return self.ok(True)

    def remove_file(self, id):
        """
        [[wiki]]
        title: Remove File
        description: Remove files from the repository.
        method: POST
        path: /repositories/<id>/remove_file/
        permission: EXECUTE
        success response: 200 OK
        failure response: 404 Not Found if the id does not match a repository
        return: true
        parameters:
         * fileids, list of str, list of file ids
        """
        data = self.params()
        api.remove_file(id, data['fileids'])
        return self.ok(True)

    def addkeys(self, id):
        """
        [[wiki]]
        title: Add Keys
        description: Add gpg keys to the repsository
        method: POST
        path: /repositories/<id>/addkeys/
        permission: EXECUTE
        success response: 200 OK
        failure response: 404 Not Found if the id does not match a repository
        return: true
        parameters:
         * keylist, list of str binary lists, list of (key name, content) tuples
        """
        data = self.params()
        api.addkeys(id, data['keylist'])
        return self.ok(True)

    def get_package_by_nvrea(self, id):
        """
        [[wiki]]
        title: Get Package By NVREA
        description: Get packages from the repository by specifying package name, version, release, epoc, and architecture
        method: POST
        path: /repositories/<id>/get_package_by_nvrea/
        permission: EXECUTE
        success response: 200 OK
        failure response: 404 Not Found if the id does not match a repository
        return: object of package file names to Package objects
        parameters:
         * nvrea, list of str, list of name, version, release, epoch, architecture specifications
        """
        data = self.params()
        return self.ok(api.get_packages_by_nvrea(id, data['nvrea']))

    def get_package_by_filename(self, id):
        """
        [[wiki]]
        title: Get Package By File Name
        description: Get packages from the repository by specifying the file names.
        method: POST
        path: /repositories/<id>/get_package_by_filename/
        permission: EXECUTE
        success response: 200 OK
        failure response: 404 Not Found if the id does not match a repository
        return: list of Package Objects
        parameters:
         * filename, list of str, list of file names
        """
        data = self.params()
        return self.ok(api.get_packages_by_filename(id, data['filename']))

    def rmkeys(self, id):
        """
        [[wiki]]
        title: Remove Keys
        description: Remove gpg keys from the repository.
        method: POST
        path: /repositories/<id>/rmkeys/
        permission: EXECUTE
        success response: 200 OK
        failure response: 404 Not Found if the id does not match a repository
        return: true
        parameters:
         * keys list, list of str, list of key names to remove
        """
        data = self.params()
        api.rmkeys(id, data['keylist'])
        return self.ok(True)

    def add_filters(self, id):
        """
        [[wiki]]
        title: Add Filters
        description: Add filters to the repository.
        method: POST
        path: /repositories/<id>/add_filters/
        permission: EXECUTE
        success response: 200 OK
        failure response: 404 Not Found if the id does not match a repository
        return: true
        parameters:
         * filters, list of str, list of filter ids
        """
        data = self.params()
        api.add_filters(id=id, filter_ids=data['filters'])
        return self.ok(True)

    def remove_filters(self, id):
        """
        [[wiki]]
        title: Remove Filters
        description: Remove filters from the repository.
        method: POST
        path: /repositories/<id>/remove_filters/
        permission: EXECUTE
        success response: 200 OK
        failure response: 404 Not Found if the id does not match a repository
        return: true
        parameters:
         * filters, list of str, list of filter ids
        """
        data = self.params()
        api.remove_filters(id=id, filter_ids=data['filters'])
        return self.ok(True)

    def add_group(self, id):
        """
        [[wiki]]
        title: Add Group
        description: Add a group to the repository.
        method: POST
        path: /repositories/<id>/add_group/
        permission: EXECUTE
        success response: 200 OK
        failure response: 404 Not Found if the id does not match a repository
        return: true
        parameters:
         * addgrp, str, group id
        """
        data = self.params()
        api.add_group(id=id, addgrp=data['addgrp'])
        return self.ok(True)

    def remove_group(self, id):
        """
        [[wiki]]
        title: Remove Group
        description: Remove a group from the repository.
        method: POST
        path: /repositories/<id>/remove_group/
        permission: EXECUTE
        success response: 200 OK
        failure response: 404 Not Found if the id does not match a repository
        return: true
        parameters:
         * rmgrp, str, group id
        """
        data = self.params()
        api.remove_group(id=id, rmgrp=data['rmgrp'])
        return self.ok(True)

    def update_publish(self, id):
        """
        [[wiki]]
        title: Update Publish
        description: Update a repository's 'publish' state.
                     True means the repository is exposed through Apache.
                     False means to stop exposing from Apache.
        method: POST
        path: /repositories/<id>/update_publish/
        permission: EXECUTE
        success response: 200 OK
        failure response: 404 Not Found if the id does not match a repository
        return: True on successful update, False otherwise
        parameters:
         * state, bool, puplish state
        """
        data = self.params()
        return self.ok(api.publish(id, bool(data['state'])))


    def export(self, id):
        """
        [[wiki]]
        title: Repository Content Export
        description: Export the repository's content into target directory from its source.
        method: POST
        path: /repositories/<id>/export/
        permission: EXECUTE
        success response: 202 Accepted
        failure response: 404 Not Found if the id does not match a repository
                          406 Not Acceptable if the repository does not have a source
                          409 Conflict if a export is already in progress for the repository
        return: a Task object
        parameters:
         * target_location, str, target location on the server filesystem where the content needs to be exported
         * generate_isos?, boolean, wrap the exported content into iso image files.
         * overwrite?, boolean, overwrite the content in target location if not empty
        """
        if api.repository(id, default_fields) is None:
           return self.not_found('A repository with the id, %s, does not exist' % id)
        export_params = self.params()
        target_location = export_params.get('target_location', None)
        generate_isos = export_params.get('generate_isos', False)
        overwrite = export_params.get('overwrite', False)
        # Check for valid target_location values
        try:
            exporter.validate_target_path(target_dir=target_location, overwrite=overwrite)
        except TargetExistsException:
            return self.bad_request("Target location [%s] already has content; must use overwrite to perform export." % target_location)
        except ExportException, ee:
            raise PulpException(str(ee))
        task = exporter.export(id, target_directory=target_location, generate_isos=generate_isos, overwrite=overwrite)
        if not task:
            return self.conflict('Export already in process for repo [%s]' % id)
        task_info = self._task_to_dict(task)
        return self.accepted(task_info)

    def add_distribution(self, id):
        """
        [[wiki]]
        title: Add distributions to Repository
        description: Add distributions to repositories
        method: POST
        path: /repositories/<id>/add_distribution/
        permission: EXECUTE
        success response: 200 OK
        failure response: 404 Not Found if the id does not match a repository
        return: True on successful add, False otherwise
        parameters:
         * distributionid, str, distribution id
        """
        data = self.params()
        api.add_distribution(id, data['distributionid'])
        return self.ok(True)

    def remove_distribution(self, id):
        """
        [[wiki]]
        title: remove distributions to Repository
        description: Remove distributions to repositories
        method: POST
        path: /repositories/<id>/remove_distribution/
        permission: EXECUTE
        success response: 200 OK
        failure response: 404 Not Found if the id does not match a repository
        return: True on successful remove, False otherwise
        parameters:
         * distributionid, str, distribution id
        """
        data = self.params()
        api.remove_distribution(id, data['distributionid'])
        return self.ok(True)


    @error_handler
    @auth_required(EXECUTE)
    def POST(self, id, action_name):
        """
        Action dispatcher. This method checks to see if the action is exposed,
        and if so, implemented. It then calls the corresponding method (named
        the same as the action) to handle the request.
        @type id: str
        @param id: repository id
        @type action_name: str
        @param action_name: name of the action
        @return: http response
        """
        repo = api.repository(id, fields=['id'])
        if not repo:
            return self.not_found('No repository with id %s found' % id)
        action = getattr(self, action_name, None)
        if action is None:
            return self.internal_server_error('No implementation for %s found' % action_name)
        return action(id)

    @error_handler
    @auth_required(READ)
    def GET(self, id, action_name):
        """
        [[wiki]]
        title: List Actions
        description: Get a list of actions that were executed asynchronously on a repository.
        This method only works for actions that returned a 202 Accepted response.
        e.g. /repositories/my-repo/sync/
        method: GET
        path: /repositories/<id>/<action name>/
        permission: READ
        success response: 200 OK
        failure response: None
        return: list of Task objects
        """
        action_methods = {
            'sync': '_sync',
            '_sync': '_sync',
            'clone': '_clone',
            '_clone': '_clone',
            'generate_metadata' : '_generate_metadata',
            'export': '_export',
        }
        if action_name not in action_methods:
            return self.not_found('No information for %s on repository %s' %
                                 (action_name, id))
        tasks = [t for t in async.find_async(method_name=action_methods[action_name])
                 if (t.args and id in t.args) or
                 (t.kwargs and id in t.kwargs.values())]
        if not tasks:
            return self.not_found('No recent %s on repository %s found' %
                                 (action_name, id))
        task_infos = []
        for task in tasks:
            info = self._task_to_dict(task)
            task_infos.append(info)
        return self.ok(task_infos)


class Schedules(JSONController):

    @error_handler
    @auth_required(READ)
    def GET(self):
        """
        [[wiki]]
        title: Repository Synchronization Schedules
        description: List all repository synchronization schedules.
        method: GET
        path: /repositories/schedules/
        permission: READ
        success response: 200 OK
        failure response: None
        return: list of object that are mappings of repository id to synchronization schedule
        """
        # XXX this returns all scheduled tasks, it should only return those
        # tasks that are specified by the action_name
        schedules = api.all_schedules()
        return self.ok(schedules)


class RepositoryTaskHistory(JSONController):

    available_histories = (
        'sync',
    )

    def sync(self, id):
        return self.ok(task_history.repo_sync(id))

    @error_handler
    @auth_required(READ)
    def GET(self, id, action):
        """
        [wiki]
        title: Repository Action History
        description: List completed actions and their results for a repository.
        method: GET
        path: /repositories/<id>/history/<action name>/
        permission: READ
        success response: 200 OK
        failure response: 404 Not Found if the repository does not exist or no action informaion is available
        return: list of task history objects
        """
        repo = api.repository(id, fields=['id'])
        if not repo:
            return self.not_found('No repository with id %s found' % id)
        method = getattr(self, action, None)
        if method is None:
            return self.not_found(_('No history availble for %s on %s') %
                                  (action, id))
        return method(id)

# web.py application ----------------------------------------------------------

urls = (
    '/$', 'Repositories',
    '/schedules/', 'Schedules',
    '/([^/]+)/$', 'Repository',

    '/([^/]+)/schedules/(%s)/' % '|'.join(SchedulesResource.schedule_types),
    SchedulesResource,

    '/([^/]+)/(%s)/$' % '|'.join(RepositoryDeferredFields.exposed_fields),
    'RepositoryDeferredFields',

    '/([^/]+)/(%s)/$' % '|'.join(RepositoryActions.exposed_actions),
    'RepositoryActions',

    '/([^/]+)/history/(%s)/$' % '|'.join(RepositoryTaskHistory.available_histories),
    'RepositoryTaskHistory',
<<<<<<< HEAD

    '/([^/]+)/notes/([^/]+)/$', 'RepositoryNotesUpdateDelete',
    '/([^/]+)/notes/$', 'RepositoryNotesAdd',
=======
    
    '/([^/]+)/notes/([^/]+)/$', 'RepositoryNotes',
    '/([^/]+)/notes/$', 'RepositoryNotesCollection',
>>>>>>> 8f1cbb9a
)

application = web.application(urls, globals())<|MERGE_RESOLUTION|>--- conflicted
+++ resolved
@@ -357,15 +357,9 @@
         """
         api.delete(id=id)
         return self.ok({})
-<<<<<<< HEAD
 
 class RepositoryNotesUpdateDelete(JSONController):
 
-=======
-    
-class RepositoryNotes(JSONController):
-    
->>>>>>> 8f1cbb9a
     @auth_required(DELETE)
     def DELETE(self, id, key):
         """
@@ -1715,15 +1709,9 @@
 
     '/([^/]+)/history/(%s)/$' % '|'.join(RepositoryTaskHistory.available_histories),
     'RepositoryTaskHistory',
-<<<<<<< HEAD
-
-    '/([^/]+)/notes/([^/]+)/$', 'RepositoryNotesUpdateDelete',
-    '/([^/]+)/notes/$', 'RepositoryNotesAdd',
-=======
     
     '/([^/]+)/notes/([^/]+)/$', 'RepositoryNotes',
     '/([^/]+)/notes/$', 'RepositoryNotesCollection',
->>>>>>> 8f1cbb9a
 )
 
 application = web.application(urls, globals())