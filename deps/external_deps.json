[
    {
        "name": "python-qpid",
        "version": "0.18-10",
        "platform": ["el5"]
    },
    {
        "name": "saslwrapper",
        "version": "0.10-8",
        "platform": ["el5"]
    },
    {
        "name": "gofer",
        "version": "2.6.6-2",
        "platform": ["el5", "el6", "el7", "fc22", "fc23"]
    },
    {
        "name": "python-amqp",
        "version": "1.4.7-1",
        "platform": ["el6", "el7", "fc22", "fc23"]
    },
    {
        "name": "python-billiard",
        "version": "3.3.0.17-2",
        "platform": ["el6", "el7"]
    },
    {
        "name": "python-celery",
        "version": "3.1.11-1",
        "platform": ["el6", "el7", "fc22", "fc23"]
    },
    {
        "name": "python-kombu",
        "version": "3.0.24-11.pulp",
        "platform": [ "el6", "el7", "fc22", "fc23"]
    },
    {
        "name": "python-mongoengine",
        "version": "0.10.5-1",
        "platform": [ "el6", "el7", "fc22", "fc23"]
    },
    {
        "name": "python-pymongo",
        "version": "3.2-1",
        "platform": [ "el6", "el7", "fc22", "fc23"]
    },
    {
        "name": "python-nectar",
        "version": "1.4.3-1",
        "platform": [ "el6", "el7", "fc22", "fc23"]
    },
    {
        "name": "python-rhsm",
        "version": "1.8.0-2.pulp",
        "platform": [ "el6"]
    },
    {
<<<<<<< HEAD
        "name": "python-semantic_version",
        "version": "2.2.0-6",
        "platform": [ "el6"]
    },
    {
        "name": "mod_wsgi",
        "version": "3.4-2.pulp",
        "platform": [ "el6"]
=======
        "name": "python-requests-toolbelt",
        "version": "0.6.0-1",
        "platform": [ "fc22" ]
>>>>>>> 8ac4e879
    }
]<|MERGE_RESOLUTION|>--- conflicted
+++ resolved
@@ -55,7 +55,6 @@
         "platform": [ "el6"]
     },
     {
-<<<<<<< HEAD
         "name": "python-semantic_version",
         "version": "2.2.0-6",
         "platform": [ "el6"]
@@ -64,10 +63,10 @@
         "name": "mod_wsgi",
         "version": "3.4-2.pulp",
         "platform": [ "el6"]
-=======
+    },
+    {
         "name": "python-requests-toolbelt",
         "version": "0.6.0-1",
         "platform": [ "fc22" ]
->>>>>>> 8ac4e879
     }
 ]