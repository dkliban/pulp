--- conflicted
+++ resolved
@@ -31,11 +31,8 @@
     'bindings/test/unit/test_search.py',
     'bindings/test/unit/test_server.py',
     'bindings/test/unit/test_tasks.py',
-<<<<<<< HEAD
+    'bindings/test/unit/test_upload.py',
     'client_lib/pulp/',
-=======
-    'bindings/test/unit/test_upload.py',
->>>>>>> f719b0ba
     'repoauth/',
     'server/pulp/plugins',
     'server/pulp/server/agent/',
