# Server options
#
# server_name: server hostname(protocol defaults to https)
# relative_url: the relative url at which repos are exposed to the clients
# key_url: the relative url at which gpg keys are exposed to clients
# default_login: default admin username for your pulp server
# default_password: default password for admin
# Highly recommend changing the default_password with "pulp-admin user update"
#
[server]
server_name: localhost
relative_url: /pulp/repos
key_url: /pulp/gpg
ks_url: /pulp/ks
default_login: admin
default_password: admin

# Messaging options.
#
# url:        the broker url.
# cacert:     path to PEM encoded CA certificate file
# clientcert: path to PEM encoded file containing both
#             the private key and certificate.
#
# The url has form: <transport>://<host>:<port> where
# transport can be (tcp|ssl).  When ssl is specified,
# cacert and clientcert must be specified.

[messaging]
url:        tcp://localhost:5672
cacert:     /etc/pki/qpid/ca/ca.crt
clientcert: /etc/pki/qpid/client/client.pem

#
# AMQP event processing
#
[events]
send_enabled: false
recv_enabled: false

# Configures aspects of the pulp web server security.
#
# cacert:    full path to the CA certificate that will be used to sign
#            consumer and admin identification certificates.  This MUST match
#            the value of SSLCACertificateFile in /etc/httpd/conf.d/pulp.conf.
# cakey:     full path to the private key for the CA certificate
# user_cert_expiration: number of days a user certificate is valid
# consumer_cert_expiration: number of days a consumer certificate is valid

[security]
cacert:  /etc/pki/pulp/ca.crt
cakey:   /etc/pki/pulp/ca.key
user_cert_expiration: 7
consumer_cert_expiration: 3650

# Full path to the CA certificate used to sign the Pulp server's SSL certificate.
# Consumers and CDS instances will use this to verify the Pulp server's SSL
# certificate during the SSL handshake.
# ssl_ca_certificate:

# oauth_key:    string key to enable OAuth style authentication
# oauth_secret: string shared secret that can be used for OAuth style authentication
# For more info see:  https://fedorahosted.org/pulp/wiki/Authentication

[auditing]
audit_events: false
events_file: /var/log/pulp/events.log
lifetime:    90
backups:     4

# Configuration for storage of consumer history
#
# lifetime: length in days - consumer history entries older than this
#           will be purged; setting this to -1 will disable history purging
[consumer_history]
lifetime: 180

[logs]
config: /etc/pulp/logging/basic.cfg

[yum]
threads: 4
# True/False to flag if we should remove older rpms
remove_old_versions: false
# Integer to specify how many old packages to keep.
# Only used if 'removeold' is set to True
num_old_pkgs_keep: 2
# Uncomment below to set a bandwidth limit in KB/sec for downloading
# 0 represents unlimited
# limit_in_KB: 500
# Uncomment the below section with appropriate values for proxy configuration
# proxy_url:
# proxy_port:
# proxy_user:
# proxy_pass:
# Verify existing package options
<<<<<<< HEAD
verify_checksum: false
verify_size: false
=======
verify_checksum: true
verify_size: true
>>>>>>> 2d2fd614

[repos]
content_url: https://cdn.redhat.com/
use_entitlement_certs = false
default_to_published: true

[database]
# automatically upgrade the database when the data model changes
name: pulp_database
# comma separated list of URIs to pass to pymongo
seeds: localhost

# Uncomment the below section with appropriate values, to use an
# external ldap for user authentication instead of pulp.
#[ldap]
#uri: ldap://localhost
#base: dc=localhost
#tls: no
#default_role: consumer-users
# Uncomment the "filter" directive to set a more restrictive LDAP
# filter to limit the LDAP users who can authenticate to pulp.
#filter: (gidNumber=200)

[cds]
# messaging timeout for sync.  <initial>:<duration>
sync_timeout = 10:7200<|MERGE_RESOLUTION|>--- conflicted
+++ resolved
@@ -94,13 +94,8 @@
 # proxy_user:
 # proxy_pass:
 # Verify existing package options
-<<<<<<< HEAD
 verify_checksum: false
 verify_size: false
-=======
-verify_checksum: true
-verify_size: true
->>>>>>> 2d2fd614
 
 [repos]
 content_url: https://cdn.redhat.com/
