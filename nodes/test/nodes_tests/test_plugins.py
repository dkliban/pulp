import os
import sys
import tempfile
import shutil
import random
import tarfile

from copy import deepcopy
from unittest import TestCase

from mock import Mock, patch
from base import ServerTests
import mock

from nectar.downloaders.local import LocalFileDownloader
from nectar.config import DownloaderConfig

sys.path.insert(0, os.path.abspath(os.path.dirname(__file__)) + "/mocks")

from pulp_node.distributors.http.distributor import (NodesHttpDistributor,
                                                     entry_point as dist_entry_point)
from pulp_node.importers.http.importer import NodesHttpImporter, entry_point as imp_entry_point
from pulp_node.profilers.nodes import NodeProfiler, entry_point as profiler_entry_point
from pulp_node.handlers.handler import NodeHandler, RepositoryHandler

from pulp.devel import mock_config
from pulp.plugins.loader import api as plugin_api
from pulp.plugins.types import database as unit_db
from pulp.server import config as pulp_conf
from pulp.server.db import connection
from pulp.server.db import model
from pulp.server.db.model.repository import RepoContentUnit
from pulp.server.db.model.consumer import Consumer, Bind
from pulp.server.db.model.content import ContentType
from pulp.plugins import model as plugin_model
from pulp.plugins.config import PluginCallConfiguration
from pulp.plugins.conduits.repo_publish import RepoPublishConduit
from pulp.plugins.conduits.repo_sync import RepoSyncConduit
from pulp.plugins.util.nectar_config import importer_config_to_nectar_config
from pulp.common.plugins import importer_constants
from pulp.common.config import Config
from pulp.server.managers import factory as managers
from pulp.server.content.sources.model import Request as DownloadRequest
from pulp.agent.lib.conduit import Conduit
from pulp_node.manifest import Manifest, RemoteManifest, MANIFEST_FILE_NAME, UNITS_FILE_NAME
from pulp_node.handlers.strategies import Mirror, Additive
from pulp_node import error
from pulp_node import constants
from pulp_node import pathlib


FAKE_DISTRIBUTOR = 'test_distributor'
FAKE_ID = 'fake_plugin_id'
FAKE_DISTRIBUTOR_CONFIG = {'A': 0}

NODE_CERTIFICATE = """
    -----BEGIN RSA PRIVATE KEY-----
    PULPROCKSPULPROCKSPULPROCKS
    -----END RSA PRIVATE KEY-----
    -----BEGIN CERTIFICATE-----
    PULPROCKSPULPROCKSPULPROCKS
    -----END CERTIFICATE-----
"""

REPO_NAME = 'pulp-nodes'
REPO_DESCRIPTION = 'full of goodness'
REPO_NOTES = {'the answer to everything': 42}
REPO_SCRATCHPAD = {'a': 1, 'b': 2}


class Repository(object):

    def __init__(self, repo_id, working_dir=None):
        self.id = repo_id
        self.working_dir = working_dir


class FakeDistributor(object):

    @classmethod
    def metadata(cls):
        return {
            'id': FAKE_DISTRIBUTOR,
            'display_name': 'Fake Distributor',
            'types': ['node']
        }

    def validate_config(self, *unused):
        return True, None

    def publish_repo(self, repo, conduit, config):
        return conduit.build_success_report('succeeded', {})

    def distributor_added(self, *unused):
        pass


class TestStrategy:

    def __init__(self, tester, **options):
        self.tester = tester
        self.options = options

    def __call__(self):
        self.tester.clean(**self.options)
        return self._impl()()

    def _impl(self):
        raise NotImplementedError()


class MirrorTestStrategy(TestStrategy):

    def _impl(self):
        return Mirror


class AdditiveTestStrategy(TestStrategy):

    def _impl(self):
        return Additive


class BadDownloadRequest(DownloadRequest):

    def __init__(self, *args, **kwargs):
        DownloadRequest.__init__(self, *args, **kwargs)
        self.url = 'http:/NOWHERE/FAIL_ME_%f' % random.random()


class AgentConduit(Conduit):

    def __init__(self, node_id=None):
        self.node_id = node_id

    @property
    def consumer_id(self):
        return self.node_id


class PluginTestBase(ServerTests):

    REPO_ID = 'test-repo'
    UNIT_TYPE_ID = 'notarealtype'
    UNIT_ID = 'test_unit_%d'
    UNIT_KEY = {'A': 'a', 'B': 'b', 'N': 0}
    UNIT_METADATA = {'name': 'Elvis', 'age': 42}
    TYPEDEF_ID = UNIT_TYPE_ID
    NUM_UNITS = 10
    NUM_EXTRA_UNITS = 5
    EXTRA_REPO_IDS = ('extra_1', 'extra_2')

    PARENT_SETTINGS = {
        constants.HOST: 'pulp.redhat.com',
        constants.PORT: 443,
        constants.NODE_CERTIFICATE: NODE_CERTIFICATE,
    }

    @classmethod
    def tmpdir(cls, role):
        tmp_dir = tempfile.mkdtemp(dir=cls.TMP_ROOT, prefix=role)
        return tmp_dir

    def setUp(self):
        ServerTests.setUp(self)
        self.parentfs = self.tmpdir('parent-')
        self.childfs = self.tmpdir('child-')
        self.alias = (self.parentfs, self.parentfs)
        Consumer.get_collection().remove()
        Bind.get_collection().remove()
        model.Distributor.objects.delete()
        model.Importer.objects.delete()
        RepoContentUnit.get_collection().remove()
        unit_db.clean()
        self.define_plugins()
        plugin_api._create_manager()
        imp_conf = dict(strategy=constants.MIRROR_STRATEGY)
        plugin_api._MANAGER.importers.add_plugin(
            constants.HTTP_IMPORTER, NodesHttpImporter, imp_conf)
        plugin_api._MANAGER.distributors.add_plugin(
            constants.HTTP_DISTRIBUTOR, NodesHttpDistributor, {})
        plugin_api._MANAGER.distributors.add_plugin(
            FAKE_DISTRIBUTOR, FakeDistributor, FAKE_DISTRIBUTOR_CONFIG)
        plugin_api._MANAGER.profilers.add_plugin(constants.PROFILER_ID, NodeProfiler, {})

    def tearDown(self):
        ServerTests.tearDown(self)
        shutil.rmtree(self.parentfs)
        shutil.rmtree(self.childfs)
        Consumer.get_collection().remove()
        Bind.get_collection().remove()
        model.Repository.objects.delete()
        model.Distributor.objects.delete()
        model.Importer.objects.delete()
        RepoContentUnit.get_collection().remove()
        unit_db.clean()

    def define_plugins(self):
        collection = ContentType.get_collection()
        collection.save(dict(id=self.TYPEDEF_ID, unit_key=self.UNIT_KEY.keys()))

    @mock.patch('pulp.server.managers.repo.unit_association.repo_controller')
    def populate(self, mock_repo_ctrl):
        # make content/ dir.
        os.makedirs(os.path.join(self.parentfs, 'content'))

        with mock_config.patch({'server': {'storage_dir': self.parentfs}}):
            units = self.add_units(0, self.NUM_UNITS)
            self.units = units

    def node_configuration(self):
        path = os.path.join(self.parentfs, 'node.crt')
        with open(path, 'w+') as fp:
            fp.write(NODE_CERTIFICATE)
        node_conf = Config({'main': {constants.NODE_CERTIFICATE: path}})
        return node_conf.graph()

    def add_units(self, begin, end):
        units = []
        storage_dir = os.path.join(pulp_conf.config.get('server', 'storage_dir'), 'content')
        if not os.path.exists(storage_dir):
            os.makedirs(storage_dir)
        for n in range(begin, end):
            unit_id = self.UNIT_ID % n
            unit = dict(self.UNIT_KEY)
            unit.update(self.UNIT_METADATA)
            unit['N'] = n
            # add unit file
            storage_path = os.path.join(storage_dir, '.'.join((unit_id, self.UNIT_TYPE_ID)))
            if n % 2 == 0:  # even numbered has file associated
                unit['_storage_path'] = storage_path
                if n == 0:  # 1st one is a directory of files
                    os.makedirs(storage_path)
                    dist_path = os.path.join(os.path.dirname(__file__), 'data/distribution.tar')
                    tb = tarfile.open(dist_path)
                    tb.extractall(path=storage_path)
                    tb.close()
                else:
                    with open(storage_path, 'w+') as fp:
                        fp.write(unit_id)
            # add unit
            manager = managers.content_manager()
            manager.add_content_unit(
                self.UNIT_TYPE_ID,
                unit_id,
                unit)
            manager = managers.repo_unit_association_manager()
            # associate unit
            manager.associate_unit_by_id(
                self.REPO_ID,
                self.UNIT_TYPE_ID,
                unit_id)
            units.append(unit)
        return units

    def dist_conf(self):
        return {
            'protocol': 'file',
            'http': {'alias': self.alias},
            'https': {'alias': self.alias},
            'file': {'alias': self.alias},
        }


class AgentHandlerTest(PluginTestBase):

    @patch('pulp_node.handlers.model.RepositoryBinding.fetch_all')
    def test_node_handler_get_bindings_failed(self, mock_fetch):
        # Setup
        handler = NodeHandler({})
        mock_fetch.side_effect = error.GetBindingsError(500)
        # Test
        options = {
            constants.PARENT_SETTINGS: self.PARENT_SETTINGS,
            constants.STRATEGY_KEYWORD: constants.MIRROR_STRATEGY,
        }
        conduit = AgentConduit()
        report = handler.update(conduit, [], options)
        # Verify
        details = report.details
        errors = details['errors']
        self.assertFalse(report.succeeded)
        self.assertEqual(len(errors), 1)
        self.assertEqual(errors[0]['error_id'], error.GetBindingsError.ERROR_ID)
        self.assertTrue(errors[0]['details']['http_code'], 500)

    @patch('pulp_node.handlers.model.RepositoryBinding.fetch',
           side_effect=error.GetBindingsError(500))
    def test_repository_handler_get_bindings_failed(self, *unused):
        # Setup
        handler = RepositoryHandler({})
        # Test & Verify
        options = {
            constants.PARENT_SETTINGS: self.PARENT_SETTINGS,
            constants.STRATEGY_KEYWORD: constants.MIRROR_STRATEGY,
        }
        self.assertRaises(error.GetBindingsError, handler.update, AgentConduit(), [], options)


# --- pulp plugin tests --------------------------------------------


class TestProfiler(TestCase):

    def test_entry_point(self):
        _class, conf = profiler_entry_point()
        plugin = _class()
        self.assertEqual(conf, {})
        self.assertTrue(isinstance(plugin, NodeProfiler))

    @patch('pulp_node.profilers.nodes._')
    def test_metadata(self, gettext):
        self.assertEqual(
            NodeProfiler.metadata(),
            {
                'id': constants.PROFILER_ID,
                'display_name': gettext.return_value,
                'types': [constants.NODE_SCOPE, constants.REPOSITORY_SCOPE]
            })

    @patch('__builtin__.open')
    @patch('pulp_node.profilers.nodes.read_config')
    @patch('pulp_node.profilers.nodes.pulp_conf')
    def test_inject_parent_settings(self, _pulp_conf, _read_config, _open):
        host = 'test-host'
        cert_path = '/path/cert'

        _pulp_conf.get.return_value = host
        _read_config.return_value.main = Mock(node_certificate=cert_path)

        fp = Mock()
        fp.__enter__ = Mock(return_value=fp)
        fp.__exit__ = Mock()
        _open.return_value = fp

        # test
        options = {}
        NodeProfiler._inject_parent_settings(options)

        # validation
        _pulp_conf.get.assert_called_once_with('server', 'server_name')
        _read_config.assert_called_once_with()
        _open.assert_called_once_with(cert_path)
        settings = options[constants.PARENT_SETTINGS]
        self.assertEqual(settings[constants.HOST], host)
        self.assertEqual(settings[constants.PORT], 443)
        self.assertEqual(
            settings[constants.NODE_CERTIFICATE],
            _open.return_value.read.return_value)

    @patch('pulp_node.profilers.nodes.managers')
    def test_inject_strategy(self, managers):
        consumer_id = 'test-consumer'
        strategy = 'test-strategy'
        notes = {constants.STRATEGY_NOTE_KEY: strategy}
        manager = Mock()
        manager.get_consumer.return_value = {'notes': notes}
        managers.consumer_manager.return_value = manager

        # test
        options = {}
        NodeProfiler._inject_strategy(consumer_id, options)

        # validation
        manager.get_consumer.assert_called_once_with(consumer_id)
        self.assertEqual(options[constants.STRATEGY_KEYWORD], strategy)

    def test_update_units(self):
        consumer = Mock(id='123')
        units = [1, 2, 3]
        options = {}
        config = Mock()
        conduit = Mock()

        # test
        profiler = NodeProfiler()
        profiler._inject_parent_settings = Mock()
        profiler._inject_strategy = Mock()

        # validation
        _units = profiler.update_units(consumer, units, options, config, conduit)
        profiler._inject_parent_settings.assert_called_once_with(options)
        profiler._inject_strategy.assert_called_once_with(consumer.id, options)
        self.assertEqual(_units, units)


class TestDistributor(PluginTestBase):

    VALID_CONFIGURATION = {
        constants.PROTOCOL_KEYWORD: 'https',
        'http': {
            'alias': [
                '/pulp/nodes/http/repos',
                '/var/www/pulp/nodes/http/repos'
            ]
        },
        'https': {
            'alias': [
                '/pulp/nodes/https/repos',
                '/var/www/pulp/nodes/https/repos'
            ]
        }
    }

    PAYLOAD = {
        'repository': None,
        'distributors': [],
        'importers': [
            {'id': 'nodes_http_importer',
             'importer_type_id': 'nodes_http_importer',
             'config': {
                 'manifest_url': 'file://localhost/%(tmp_dir)s/%(repo_id)s/manifest.json',
                 'strategy': constants.ADDITIVE_STRATEGY
             }, }
        ]
    }

    def test_entry_point(self):
        repo = plugin_model.Repository(self.REPO_ID)
        _class, conf = dist_entry_point()
        plugin = _class()
        plugin.validate_config(repo, conf, [])

    def test_metadata(self):
        # Test
        md = NodesHttpDistributor.metadata()
        self.assertTrue(isinstance(md, dict))
        # Verify
        self.assertTrue('node' in md['types'])

    def test_valid_config(self):
        # Test
        dist = NodesHttpDistributor()
        repo = plugin_model.Repository(self.REPO_ID)
        report = dist.validate_config(repo, self.VALID_CONFIGURATION, [])
        # Verify
        self.assertTrue(isinstance(report, tuple))
        self.assertTrue(len(report), 2)
        self.assertTrue(isinstance(report[0], bool))
        self.assertTrue(report[0])
        self.assertEqual(report[1], None)

    def test_config_missing_protocol(self):
        # Test
        conf = deepcopy(self.VALID_CONFIGURATION)
        del conf[constants.PROTOCOL_KEYWORD]
        dist = NodesHttpDistributor()
        repo = plugin_model.Repository(self.REPO_ID)
        report = dist.validate_config(repo, {}, [])
        # Verify
        self.assertTrue(isinstance(report, tuple))
        self.assertTrue(len(report), 2)
        self.assertTrue(isinstance(report[0], bool))
        self.assertFalse(report[0])
        self.assertFalse(report[1] is None)

    def test_config_missing_http_protocol(self):
        # Test
        conf = deepcopy(self.VALID_CONFIGURATION)
        for protocol in ('http', 'https'):
            del conf[protocol]
            dist = NodesHttpDistributor()
            repo = plugin_model.Repository(self.REPO_ID)
            report = dist.validate_config(repo, {}, [])
            # Verify
            self.assertTrue(isinstance(report, tuple))
            self.assertTrue(len(report), 2)
            self.assertTrue(isinstance(report[0], bool))
            self.assertFalse(report[0])
            self.assertFalse(report[1] is None)

    def test_config_missing_alias(self):
        # Test
        conf = deepcopy(self.VALID_CONFIGURATION)
        del conf['https']['alias']
        dist = NodesHttpDistributor()
        repo = plugin_model.Repository(self.REPO_ID)
        report = dist.validate_config(repo, {}, [])
        # Verify
        self.assertTrue(isinstance(report, tuple))
        self.assertTrue(len(report), 2)
        self.assertTrue(isinstance(report[0], bool))
        self.assertFalse(report[0])
        self.assertFalse(report[1] is None)

    def test_config_missing_invalid_alias(self):
        # Test
        conf = deepcopy(self.VALID_CONFIGURATION)
        conf['https']['alias'] = None
        dist = NodesHttpDistributor()
        repo = plugin_model.Repository(self.REPO_ID)
        report = dist.validate_config(repo, {}, [])
        # Verify
        self.assertTrue(isinstance(report, tuple))
        self.assertTrue(len(report), 2)
        self.assertTrue(isinstance(report[0], bool))
        self.assertFalse(report[0])
        self.assertFalse(report[1] is None)

    @patch('pulp_node.distributors.http.distributor.model.Repository')
    def test_payload(self, mock_repo_model):
        mock_repo = mock_repo_model.objects.get_repo_or_missing_resource.return_value
        self.populate()

        with mock_config.patch({'server': {'storage_dir': self.parentfs}}):
            dist = NodesHttpDistributor()
            repo = Repository(self.REPO_ID)
            payload = dist.create_consumer_payload(repo, self.dist_conf(), {})
            f = open('/tmp/payload', 'w+')
            f.write(repr(payload['importers']))
            f.close()

        # Verify
        distributors = payload['distributors']
        importers = payload['importers']
        repository = payload['repository']
        self.assertTrue(isinstance(distributors, list))
        self.assertTrue(isinstance(importers, list))
        self.assertEqual(repository['id'], mock_repo.repo_id)
        self.assertEqual(repository['display_name'], mock_repo.display_name)
        self.assertEqual(repository['description'], mock_repo.description)
        self.assertEqual(repository['notes'], mock_repo.notes)
        self.assertEqual(repository['scratchpad'], mock_repo.scratchpad)
        self.assertTrue(len(importers), 1)
        for key in ('id', 'importer_type_id', 'config'):
            self.assertTrue(key in importers[0])
        for key in (constants.MANIFEST_URL_KEYWORD, constants.STRATEGY_KEYWORD):
            self.assertTrue(key in importers[0]['config'])

    @patch('pulp.server.managers.repo.unit_association.repo_controller')
    def test_publish(self, mock_repo_ctrl):
        # Setup
        self.populate()

        with mock_config.patch({'server': {'storage_dir': self.parentfs}}):
            # Test
            dist = NodesHttpDistributor()
            repo = Repository(self.REPO_ID)
            conduit = RepoPublishConduit(self.REPO_ID, constants.HTTP_DISTRIBUTOR)
            dist.publish_repo(repo, conduit, self.dist_conf())
            # Verify
            conf = DownloaderConfig()
            downloader = LocalFileDownloader(conf)
            pub = dist.publisher(repo, self.dist_conf())
            url = pathlib.url_join(pub.base_url, pub.manifest_path())
            working_dir = self.childfs
            manifest = RemoteManifest(url, downloader, working_dir)
            manifest.fetch()
            manifest.fetch_units()
            units = [u for u, r in manifest.get_units()]
            self.assertEqual(len(units), self.NUM_UNITS)
            for n in range(0, self.NUM_UNITS):
                unit = units[n]
                created = self.units[n]
                for p, v in unit['unit_key'].items():
                    self.assertEqual(created[p], v)
                for p, v in unit['metadata'].items():
                    if p in ('_ns', '_content_type_id'):
                        continue
                    self.assertEqual(created[p], v)
                self.assertEqual(created.get('_storage_path'), unit['storage_path'])
                self.assertEqual(unit['type_id'], self.UNIT_TYPE_ID)

    def test_get_publish_dir(self):
        dist = NodesHttpDistributor()
        repo = plugin_model.Repository(self.REPO_ID)
        config = PluginCallConfiguration(self.VALID_CONFIGURATION, {})

        ret = dist._get_publish_dir(repo.id, config)

        self.assertEqual(ret, '/var/www/pulp/nodes/https/repos/%s' % repo.id)

    @patch('os.system', spec_set=True)
    def test_distributor_removed(self, mock_system):
        dist = NodesHttpDistributor()
        repo = plugin_model.Repository(self.REPO_ID)
        config = PluginCallConfiguration(self.VALID_CONFIGURATION, {})

        dist.distributor_removed(repo, config)

        mock_system.assert_called_once_with('rm -rf /var/www/pulp/nodes/https/repos/%s' % repo.id)


class ImporterTest(PluginTestBase):

    VALID_CONFIGURATION = {
        constants.STRATEGY_KEYWORD: constants.DEFAULT_STRATEGY,
        constants.MANIFEST_URL_KEYWORD: 'http://redhat.com',
    }

    def test_entry_point(self):
        repo = plugin_model.Repository(self.REPO_ID)
        _class, conf = imp_entry_point()
        plugin = _class()
        plugin.validate_config(repo, conf)

    def test_metadata(self):
        # Test
        md = NodesHttpImporter.metadata()
        # Verify
        self.assertTrue(isinstance(md, dict))
        self.assertTrue('node' in md['types'])
        self.assertTrue('repository' in md['types'])

    def test_valid_config(self):
        # Test
        importer = NodesHttpImporter()
        repo = plugin_model.Repository(self.REPO_ID)
        report = importer.validate_config(repo, self.VALID_CONFIGURATION)
        # Verify
        self.assertTrue(isinstance(report, tuple))
        self.assertTrue(len(report), 2)
        self.assertTrue(isinstance(report[0], bool))
        self.assertTrue(report[0])
        self.assertEqual(len(report[1]), 0)

    def test_config_missing_properties(self):
        # Test
        importer = NodesHttpImporter()
        repo = plugin_model.Repository(self.REPO_ID)
        report = importer.validate_config(repo, {})
        # Verify
        self.assertTrue(isinstance(report, tuple))
        self.assertTrue(len(report), 2)
        self.assertTrue(isinstance(report[0], bool))
        self.assertFalse(report[0])
        self.assertTrue(len(report[1]), 3)

    def test_invalid_strategy(self):
        # Test
        conf = deepcopy(self.VALID_CONFIGURATION)
        conf[constants.STRATEGY_KEYWORD] = '---',
        importer = NodesHttpImporter()
        repo = plugin_model.Repository(self.REPO_ID)
        report = importer.validate_config(repo, conf)
        # Verify
        self.assertTrue(isinstance(report, tuple))
        self.assertTrue(len(report), 2)
        self.assertTrue(isinstance(report[0], bool))
        self.assertFalse(report[0])
        self.assertTrue(len(report[1]), 1)

    @patch('pulp_node.importers.http.importer.Downloader', LocalFileDownloader)
    @patch('pulp_node.importers.http.importer.importer_config_to_nectar_config',
           wraps=importer_config_to_nectar_config)
    def test_import(self, *mocks):
        # Setup
        self.populate()
        max_concurrency = 5
        max_bandwidth = 12345

        with mock_config.patch({'server': {'storage_dir': self.parentfs}}):
            dist = NodesHttpDistributor()
            working_dir = os.path.join(self.childfs, 'working_dir')
            os.makedirs(working_dir)
            repo = Repository(self.REPO_ID, working_dir)
            cfg = self.dist_conf()
            conduit = RepoPublishConduit(self.REPO_ID, constants.HTTP_DISTRIBUTOR)
            dist.publish_repo(repo, conduit, cfg)
            model.Repository.objects.delete()
            model.Distributor.objects.delete()
            RepoContentUnit.get_collection().remove()
            unit_db.clean()
            self.define_plugins()
            # Test
            importer = NodesHttpImporter()
            publisher = dist.publisher(repo, cfg)
            manifest_url = pathlib.url_join(publisher.base_url, publisher.manifest_path())
            configuration = {
                constants.MANIFEST_URL_KEYWORD: manifest_url,
                constants.STRATEGY_KEYWORD: constants.MIRROR_STRATEGY,
                importer_constants.KEY_MAX_DOWNLOADS: max_concurrency,
                importer_constants.KEY_MAX_SPEED: max_bandwidth,
            }
            configuration = PluginCallConfiguration(configuration, {})
<<<<<<< HEAD
            conduit = RepoSyncConduit(
                self.REPO_ID,
                constants.HTTP_IMPORTER,
                'abc123'
            )
=======
            conduit = RepoSyncConduit(self.REPO_ID, constants.HTTP_IMPORTER, None)
>>>>>>> f21e76cb

        with mock_config.patch({'server': {'storage_dir': self.childfs}}):
            importer.sync_repo(repo, conduit, configuration)
            # Verify
            units = conduit.get_units()
            self.assertEquals(len(units), self.NUM_UNITS)
            mock_importer_config_to_nectar_config = mocks[0]
            mock_importer_config_to_nectar_config.assert_called_with(configuration.flatten())

    @patch('pulp_node.importers.http.importer.Downloader', LocalFileDownloader)
    @patch('pulp_node.manifest.RemoteManifest.fetch_units')
    def test_import_cached_manifest_matched(self, mock_fetch, *unused):
        # Setup
        self.populate()

        with mock_config.patch({'server': {'storage_dir': self.parentfs}}):
            dist = NodesHttpDistributor()
            working_dir = os.path.join(self.childfs, 'working_dir')
            os.makedirs(working_dir)
            repo = Repository(self.REPO_ID, working_dir)
            configuration = self.dist_conf()
            conduit = RepoPublishConduit(self.REPO_ID, constants.HTTP_DISTRIBUTOR)
            dist.publish_repo(repo, conduit, configuration)
            model.Repository.objects.delete()
            model.Distributor.objects.delete()
            RepoContentUnit.get_collection().remove()
            unit_db.clean()
            self.define_plugins()
            publisher = dist.publisher(repo, configuration)
            manifest_path = publisher.manifest_path()
            units_path = os.path.join(os.path.dirname(manifest_path), UNITS_FILE_NAME)
            manifest = Manifest(manifest_path)
            manifest.read()
            shutil.copy(manifest_path, os.path.join(working_dir, MANIFEST_FILE_NAME))
            shutil.copy(units_path, os.path.join(working_dir, UNITS_FILE_NAME))
            # Test
            importer = NodesHttpImporter()
            manifest_url = pathlib.url_join(publisher.base_url, manifest_path)
            configuration = {
                constants.MANIFEST_URL_KEYWORD: manifest_url,
                constants.STRATEGY_KEYWORD: constants.MIRROR_STRATEGY,
            }
            configuration = PluginCallConfiguration(configuration, {})
<<<<<<< HEAD
            conduit = RepoSyncConduit(
                self.REPO_ID,
                constants.HTTP_IMPORTER,
                'abc123'
            )
=======
            conduit = RepoSyncConduit(self.REPO_ID, constants.HTTP_IMPORTER, None)
>>>>>>> f21e76cb

        with mock_config.patch({'server': {'storage_dir': self.childfs}}):
            importer.sync_repo(repo, conduit, configuration)
            # Verify
            units = conduit.get_units()
            self.assertEquals(len(units), self.NUM_UNITS)
            self.assertFalse(mock_fetch.called)

    @patch('pulp_node.importers.http.importer.Downloader', LocalFileDownloader)
    def test_import_cached_manifest_missing_units(self, *unused):
        # Setup
        self.populate()
        with mock_config.patch({'server': {'storage_dir': self.parentfs}}):
            dist = NodesHttpDistributor()
            working_dir = os.path.join(self.childfs, 'working_dir')
            os.makedirs(working_dir)
            repo = Repository(self.REPO_ID, working_dir)
            configuration = self.dist_conf()
            conduit = RepoPublishConduit(self.REPO_ID, constants.HTTP_DISTRIBUTOR)
            dist.publish_repo(repo, conduit, configuration)
            model.Repository.objects.delete()
            model.Distributor.objects.delete()
            RepoContentUnit.get_collection().remove()
            unit_db.clean()
            self.define_plugins()
            publisher = dist.publisher(repo, configuration)
            manifest_path = publisher.manifest_path()
            manifest = Manifest(manifest_path)
            manifest.read()
            shutil.copy(manifest_path, os.path.join(working_dir, MANIFEST_FILE_NAME))
            # Test
            importer = NodesHttpImporter()
            manifest_url = pathlib.url_join(publisher.base_url, manifest_path)
            configuration = {
                constants.MANIFEST_URL_KEYWORD: manifest_url,
                constants.STRATEGY_KEYWORD: constants.MIRROR_STRATEGY,
            }
            configuration = PluginCallConfiguration(configuration, {})
<<<<<<< HEAD
            conduit = RepoSyncConduit(
                self.REPO_ID,
                constants.HTTP_IMPORTER,
                'abc123'
            )
=======
            conduit = RepoSyncConduit(self.REPO_ID, constants.HTTP_IMPORTER, None)
>>>>>>> f21e76cb

        with mock_config.patch({'server': {'storage_dir': self.childfs}}):
            importer.sync_repo(repo, conduit, configuration)
            # Verify
            units = conduit.get_units()
            self.assertEquals(len(units), self.NUM_UNITS)

    @patch('pulp_node.importers.http.importer.Downloader', LocalFileDownloader)
    def test_import_cached_manifest_units_invalid(self, *unused):
        # Setup
        self.populate()

        with mock_config.patch({'server': {'storage_dir': self.parentfs}}):
            dist = NodesHttpDistributor()
            working_dir = os.path.join(self.childfs, 'working_dir')
            os.makedirs(working_dir)
            repo = Repository(self.REPO_ID, working_dir)
            configuration = self.dist_conf()
            conduit = RepoPublishConduit(self.REPO_ID, constants.HTTP_DISTRIBUTOR)
            dist.publish_repo(repo, conduit, configuration)
            model.Repository.objects.delete()
            model.Distributor.objects.delete()
            RepoContentUnit.get_collection().remove()
            unit_db.clean()
            self.define_plugins()
            publisher = dist.publisher(repo, configuration)
            manifest_path = publisher.manifest_path()
            manifest = Manifest(manifest_path)
            manifest.read()
            shutil.copy(manifest_path, os.path.join(working_dir, MANIFEST_FILE_NAME))
            with open(os.path.join(working_dir, UNITS_FILE_NAME), 'w+') as fp:
                fp.write('invalid-units')
            # Test
            importer = NodesHttpImporter()
            manifest_url = pathlib.url_join(publisher.base_url, manifest_path)
            configuration = {
                constants.MANIFEST_URL_KEYWORD: manifest_url,
                constants.STRATEGY_KEYWORD: constants.MIRROR_STRATEGY,
            }
            configuration = PluginCallConfiguration(configuration, {})
<<<<<<< HEAD
            conduit = RepoSyncConduit(
                self.REPO_ID,
                constants.HTTP_IMPORTER,
                'abc123'
            )
=======
            conduit = RepoSyncConduit(self.REPO_ID, constants.HTTP_IMPORTER, None)
>>>>>>> f21e76cb

        with mock_config.patch({'server': {'storage_dir': self.childfs}}):
            importer.sync_repo(repo, conduit, configuration)
            # Verify
            units = conduit.get_units()
            self.assertEquals(len(units), self.NUM_UNITS)

    @patch('pulp_node.importers.http.importer.Downloader', LocalFileDownloader)
    @patch('pulp_node.importers.http.importer.importer_config_to_nectar_config',
           wraps=importer_config_to_nectar_config)
    def test_import_unit_files_already_exist(self, *mocks):
        # Setup
        self.populate()

        with mock_config.patch({'server': {'storage_dir': self.parentfs}}):
            dist = NodesHttpDistributor()
            working_dir = os.path.join(self.childfs, 'working_dir')
            os.makedirs(working_dir)
            repo = Repository(self.REPO_ID, working_dir)
            cfg = self.dist_conf()
            conduit = RepoPublishConduit(self.REPO_ID, constants.HTTP_DISTRIBUTOR)
            dist.publish_repo(repo, conduit, cfg)
            model.Repository.objects.delete()
            model.Distributor.objects.delete()
            RepoContentUnit.get_collection().remove()
            unit_db.clean()
            self.define_plugins()
            parent_content = os.path.join(self.parentfs, 'content')
            child_content = os.path.join(self.childfs, 'content')
            shutil.copytree(parent_content, child_content)
            # Test
            importer = NodesHttpImporter()
            publisher = dist.publisher(repo, cfg)
            manifest_url = pathlib.url_join(publisher.base_url, publisher.manifest_path())
            configuration = {
                constants.MANIFEST_URL_KEYWORD: manifest_url,
                constants.STRATEGY_KEYWORD: constants.MIRROR_STRATEGY,
            }
            configuration = PluginCallConfiguration(configuration, {})
<<<<<<< HEAD
            conduit = RepoSyncConduit(
                self.REPO_ID,
                constants.HTTP_IMPORTER,
                'abc123'
            )
=======
            conduit = RepoSyncConduit(self.REPO_ID, constants.HTTP_IMPORTER, None)
>>>>>>> f21e76cb

        with mock_config.patch({'server': {'storage_dir': self.childfs}}):
            importer.sync_repo(repo, conduit, configuration)
            # Verify
            units = conduit.get_units()
            self.assertEquals(len(units), self.NUM_UNITS)
            mock_importer_config_to_nectar_config = mocks[0]
            mock_importer_config_to_nectar_config.assert_called_with(configuration.flatten())

    @patch('pulp_node.importers.http.importer.Downloader', LocalFileDownloader)
    @patch('pulp_node.importers.http.importer.importer_config_to_nectar_config',
           wraps=importer_config_to_nectar_config)
    def test_import_unit_files_already_exist_size_mismatch(self, *mocks):
        # Setup
        self.populate()

        with mock_config.patch({'server': {'storage_dir': self.parentfs}}):
            dist = NodesHttpDistributor()
            working_dir = os.path.join(self.childfs, 'working_dir')
            os.makedirs(working_dir)
            repo = Repository(self.REPO_ID, working_dir)
            cfg = self.dist_conf()
            conduit = RepoPublishConduit(self.REPO_ID, constants.HTTP_DISTRIBUTOR)
            dist.publish_repo(repo, conduit, cfg)
            model.Repository.objects.delete()
            model.Distributor.objects.delete()
            RepoContentUnit.get_collection().remove()
            unit_db.clean()
            self.define_plugins()
            parent_content = os.path.join(self.parentfs, 'content')
            child_content = os.path.join(self.childfs, 'content')
            shutil.copytree(parent_content, child_content)
            for fn in os.listdir(child_content):
                path = os.path.join(child_content, fn)
                if os.path.isdir(path):
                    continue
                with open(path, 'w') as fp:
                    fp.truncate()
            # Test
            importer = NodesHttpImporter()
            publisher = dist.publisher(repo, cfg)
            manifest_url = pathlib.url_join(publisher.base_url, publisher.manifest_path())
            configuration = {
                constants.MANIFEST_URL_KEYWORD: manifest_url,
                constants.STRATEGY_KEYWORD: constants.MIRROR_STRATEGY,
            }
            configuration = PluginCallConfiguration(configuration, {})
<<<<<<< HEAD
            conduit = RepoSyncConduit(
                self.REPO_ID,
                constants.HTTP_IMPORTER,
                'abc123'
            )
=======
            conduit = RepoSyncConduit(self.REPO_ID, constants.HTTP_IMPORTER, None)
>>>>>>> f21e76cb

        with mock_config.patch({'server': {'storage_dir': self.childfs}}):
            importer.sync_repo(repo, conduit, configuration)
            # Verify
            units = conduit.get_units()
            self.assertEquals(len(units), self.NUM_UNITS)
            mock_importer_config_to_nectar_config = mocks[0]
            mock_importer_config_to_nectar_config.assert_called_with(configuration.flatten())

    @patch('pulp_node.importers.http.importer.Downloader', LocalFileDownloader)
    @patch('pulp_node.importers.http.importer.importer_config_to_nectar_config',
           wraps=importer_config_to_nectar_config)
    def test_import_modified_units(self, *mocks):
        # Setup
        self.populate()
        max_concurrency = 5
        max_bandwidth = 12345

        with mock_config.patch({'server': {'storage_dir': self.parentfs}}):
            dist = NodesHttpDistributor()
            working_dir = os.path.join(self.childfs, 'working_dir')
            os.makedirs(working_dir)
            repo = Repository(self.REPO_ID, working_dir)
            cfg = self.dist_conf()
            conduit = RepoPublishConduit(self.REPO_ID, constants.HTTP_DISTRIBUTOR)
            dist.publish_repo(repo, conduit, cfg)
            # make the published unit have a newer _last_updated.
            collection = connection.get_collection(unit_db.unit_collection_name(self.UNIT_TYPE_ID))
            unit = collection.find_one({'N': 0})
            unit['age'] = 84
            unit['_last_updated'] -= 1
            collection.update({'N': 0}, unit)
            # Test
            importer = NodesHttpImporter()
            publisher = dist.publisher(repo, cfg)
            manifest_url = pathlib.url_join(publisher.base_url, publisher.manifest_path())
            configuration = {
                constants.MANIFEST_URL_KEYWORD: manifest_url,
                constants.STRATEGY_KEYWORD: constants.MIRROR_STRATEGY,
                importer_constants.KEY_MAX_DOWNLOADS: max_concurrency,
                importer_constants.KEY_MAX_SPEED: max_bandwidth,
            }
            configuration = PluginCallConfiguration(configuration, {})
<<<<<<< HEAD
            conduit = RepoSyncConduit(
                self.REPO_ID,
                constants.HTTP_IMPORTER,
                'abc123'
            )
=======
            conduit = RepoSyncConduit(self.REPO_ID, constants.HTTP_IMPORTER, None)
>>>>>>> f21e76cb

        with mock_config.patch({'server': {'storage_dir': self.childfs}}):
            importer.sync_repo(repo, conduit, configuration)
            # Verify
            unit = collection.find_one({'N': 0})
            self.assertEqual(unit['age'], 42)<|MERGE_RESOLUTION|>--- conflicted
+++ resolved
@@ -673,15 +673,7 @@
                 importer_constants.KEY_MAX_SPEED: max_bandwidth,
             }
             configuration = PluginCallConfiguration(configuration, {})
-<<<<<<< HEAD
-            conduit = RepoSyncConduit(
-                self.REPO_ID,
-                constants.HTTP_IMPORTER,
-                'abc123'
-            )
-=======
             conduit = RepoSyncConduit(self.REPO_ID, constants.HTTP_IMPORTER, None)
->>>>>>> f21e76cb
 
         with mock_config.patch({'server': {'storage_dir': self.childfs}}):
             importer.sync_repo(repo, conduit, configuration)
@@ -725,15 +717,7 @@
                 constants.STRATEGY_KEYWORD: constants.MIRROR_STRATEGY,
             }
             configuration = PluginCallConfiguration(configuration, {})
-<<<<<<< HEAD
-            conduit = RepoSyncConduit(
-                self.REPO_ID,
-                constants.HTTP_IMPORTER,
-                'abc123'
-            )
-=======
             conduit = RepoSyncConduit(self.REPO_ID, constants.HTTP_IMPORTER, None)
->>>>>>> f21e76cb
 
         with mock_config.patch({'server': {'storage_dir': self.childfs}}):
             importer.sync_repo(repo, conduit, configuration)
@@ -772,15 +756,7 @@
                 constants.STRATEGY_KEYWORD: constants.MIRROR_STRATEGY,
             }
             configuration = PluginCallConfiguration(configuration, {})
-<<<<<<< HEAD
-            conduit = RepoSyncConduit(
-                self.REPO_ID,
-                constants.HTTP_IMPORTER,
-                'abc123'
-            )
-=======
             conduit = RepoSyncConduit(self.REPO_ID, constants.HTTP_IMPORTER, None)
->>>>>>> f21e76cb
 
         with mock_config.patch({'server': {'storage_dir': self.childfs}}):
             importer.sync_repo(repo, conduit, configuration)
@@ -821,15 +797,7 @@
                 constants.STRATEGY_KEYWORD: constants.MIRROR_STRATEGY,
             }
             configuration = PluginCallConfiguration(configuration, {})
-<<<<<<< HEAD
-            conduit = RepoSyncConduit(
-                self.REPO_ID,
-                constants.HTTP_IMPORTER,
-                'abc123'
-            )
-=======
             conduit = RepoSyncConduit(self.REPO_ID, constants.HTTP_IMPORTER, None)
->>>>>>> f21e76cb
 
         with mock_config.patch({'server': {'storage_dir': self.childfs}}):
             importer.sync_repo(repo, conduit, configuration)
@@ -869,15 +837,7 @@
                 constants.STRATEGY_KEYWORD: constants.MIRROR_STRATEGY,
             }
             configuration = PluginCallConfiguration(configuration, {})
-<<<<<<< HEAD
-            conduit = RepoSyncConduit(
-                self.REPO_ID,
-                constants.HTTP_IMPORTER,
-                'abc123'
-            )
-=======
             conduit = RepoSyncConduit(self.REPO_ID, constants.HTTP_IMPORTER, None)
->>>>>>> f21e76cb
 
         with mock_config.patch({'server': {'storage_dir': self.childfs}}):
             importer.sync_repo(repo, conduit, configuration)
@@ -925,15 +885,7 @@
                 constants.STRATEGY_KEYWORD: constants.MIRROR_STRATEGY,
             }
             configuration = PluginCallConfiguration(configuration, {})
-<<<<<<< HEAD
-            conduit = RepoSyncConduit(
-                self.REPO_ID,
-                constants.HTTP_IMPORTER,
-                'abc123'
-            )
-=======
             conduit = RepoSyncConduit(self.REPO_ID, constants.HTTP_IMPORTER, None)
->>>>>>> f21e76cb
 
         with mock_config.patch({'server': {'storage_dir': self.childfs}}):
             importer.sync_repo(repo, conduit, configuration)
@@ -977,15 +929,7 @@
                 importer_constants.KEY_MAX_SPEED: max_bandwidth,
             }
             configuration = PluginCallConfiguration(configuration, {})
-<<<<<<< HEAD
-            conduit = RepoSyncConduit(
-                self.REPO_ID,
-                constants.HTTP_IMPORTER,
-                'abc123'
-            )
-=======
             conduit = RepoSyncConduit(self.REPO_ID, constants.HTTP_IMPORTER, None)
->>>>>>> f21e76cb
 
         with mock_config.patch({'server': {'storage_dir': self.childfs}}):
             importer.sync_repo(repo, conduit, configuration)
