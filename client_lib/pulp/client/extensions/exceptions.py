"""
Centralized logic for handling the series of expected exceptions coming from
server operations (i.e. the 400 series of HTTP status codes). The handling
includes displaying consistent error messages and indicating the appropriate
exit code.

The main entry point is the handle_exception call that will detect the type of
error and handle it accordingly.

Individual handling methods are also available in the event an extension needs
to catch and display an exception using the consistent formatting but still
react to it in the extension itself.
"""

from _socket import gaierror
import logging
import os
from socket import error as socket_error
from gettext import gettext as _

from M2Crypto import X509
from M2Crypto.SSL.Checker import WrongHost

from pulp.bindings.exceptions import *
from pulp.client.arg_utils import InvalidConfig


CODE_BAD_REQUEST = os.EX_DATAERR
CODE_NOT_FOUND = os.EX_DATAERR
CODE_CONFLICT = os.EX_DATAERR
CODE_PULP_SERVER_EXCEPTION = os.EX_SOFTWARE
CODE_APACHE_SERVER_EXCEPTION = os.EX_SOFTWARE
CODE_CONNECTION_EXCEPTION = os.EX_IOERR
CODE_PERMISSIONS_EXCEPTION = os.EX_NOPERM
CODE_UNEXPECTED = os.EX_SOFTWARE
CODE_INVALID_CONFIG = os.EX_DATAERR
CODE_WRONG_HOST = os.EX_DATAERR
CODE_UNKNOWN_HOST = os.EX_CONFIG
CODE_SOCKET_ERROR = os.EX_CONFIG

_logger = logging.getLogger(__name__)


class ExceptionHandler:
    """
    Default implementation of the client-side exception middleware. Subclasses
    may override the individual handle_* methods to customize the error message
    displayed to the user, however care should be taken to return the
    appropriate exit code.
    """

    def __init__(self, prompt, config):
        """
        :param prompt: prompt instance used to display error messages
        :type  prompt: Prompt

        :param config: client configuration
        :type  config: ConfigParser
        """
        self.prompt = prompt
        self.config = config

    def handle_exception(self, e):
        """
        Analyzes the type of exception passed in and calls the appropriate
        method to handle it.

        :param e: exception raised up to the framework
        :return: exit code that describes the error
        """

        # Determine which method to call based on exception type
        mappings = (
            (BadRequestException, self.handle_bad_request),
            (NotFoundException, self.handle_not_found),
            (ConflictException, self.handle_conflict),
            (ConnectionException, self.handle_connection_error),
            (PermissionsException, self.handle_permission),
            (InvalidConfig, self.handle_invalid_config),
            (WrongHost, self.handle_wrong_host),
            (gaierror, self.handle_unknown_host),
            (socket_error, self.handle_socket_error),
            (PulpServerException, self.handle_server_error),
            (ClientCertificateExpiredException, self.handle_expired_client_cert),
            (CertificateVerificationException, self.handle_ssl_validation_error),
            (MissingCAPathException, self.handle_missing_ca_path_exception),
            (ApacheServerException, self.handle_apache_error),
        )

        handle_func = self.handle_unexpected
        for exception_type, func in mappings:
            if isinstance(e, exception_type):
                handle_func = func
                break

        exit_code = handle_func(e)
        return exit_code

    def handle_bad_request(self, e):
        """
        Handles any bad request (HTTP 400) error from the server. Based on the
        data included the error message will indicate details on what caused
        the error.

        :return: appropriate exit code for this error
        """

        self._log_server_exception(e)

        # The following keys may be present to further classify the exception:
        # property_names - values for these properties were invalid
        # missing_property_names - required properties that were not specified
<<<<<<< HEAD
        if 'property_names' in e.extra_data:
=======
        if 'error' in e.extra_data:
            self._display_coded_error(e.extra_data.get('error'))
            return CODE_BAD_REQUEST
        elif 'property_names' in e.extra_data:
>>>>>>> 48fd8615
            msg = _('The values for the following properties were invalid: %(p)s')
            msg = msg % {'p': ', '.join(e.extra_data['property_names'])}
        elif 'missing_property_names' in e.extra_data:
            msg = _('The following properties are required but were not provided: %(p)s')
            msg = msg % {'p': ', '.join(e.extra_data['missing_property_names'])}
        else:
            msg = _('The server indicated one or more values were incorrect. The server '
                    'provided the following error message:')
            self.prompt.render_failure_message(msg)

            self.prompt.render_failure_message('   %s' % e.error_message)
            msg = _('More information can be found in the client log file %(l)s.')
            msg = msg % {'l': self._log_filename()}

        self.prompt.render_failure_message(msg)
        return CODE_BAD_REQUEST

    def _display_coded_error(self, e):
        """
        Recursively render a coded error and the errors contained by it.

        :param e: error to display
        :type  e: dictionary containing error information.
        """
        malformed_msg = _('Request error does not contain a description, '
                          'please check client logs for more information.')
        self.prompt.render_failure_message('%s' % (e.get('description', malformed_msg)))
        for suberror in e.get('sub_errors', []):
            self._display_coded_error(suberror)

    def handle_not_found(self, e):
        """
        Handles a not found (HTTP 404) error from the server.

        :return: appropriate exit code for this error
        """

        self._log_server_exception(e)

        # There are no further classifications for this error type

        msg = _('The following resource(s) could not be found:')
        self.prompt.render_failure_message(msg)

        msg = ''
        for resource_type, resource_id in e.extra_data['resources'].items():
            msg += '  %s (%s)\n' % (resource_id, resource_type)

        self.prompt.render_failure_message(msg)

        return CODE_NOT_FOUND

    def handle_conflict(self, e):
        """
        Handles a conflict on the server (HTTP 409). The cause for the 409 will
        be determined based on the included extra data and an appropriate error
        message will be displayed.

        :return: appropriate exit code for this error
        """

        self._log_server_exception(e)

        # There are two classifications for conflicts:
        # resource_id - duplicate resource
        # reasons - conflicting operation

        if 'resource_id' in e.extra_data:
            msg = _('A resource with the ID "%(i)s" already exists.')
            msg = msg % {'i': e.extra_data['resource_id']}
        elif 'reasons' in e.extra_data:
            msg = _('The requested operation conflicts with one or more operations '
                    'already queued for the resource. The following operations on the '
                    'specified resources caused the request to be rejected:\n\n')
            msg = msg

            for r in e.extra_data['reasons']:
                msg += _('Resource:  %(t)s - %(i)s\n') % {'t': r['resource_type'],
                                                          'i': r['resource_id']}
                msg += _('Operation: %(o)s') % {'o': r['operation']}
        else:
            msg = _('The requested operation could not execute due to an unexpected '
                    'conflict on the server. More information can be found in the '
                    'client log file %(l)s.')
            msg = msg % {'l': self._log_filename()}

        self.prompt.render_failure_message(msg)
        return CODE_CONFLICT

    def handle_server_error(self, e):
        """
        Handles an internal server error (HTTP 50x).

        :return: appropriate exit code for this error
        """
        self._log_server_exception(e)

        # This is a very vague error condition; the best we can do is rely on
        # the exception dump to the log file
        msg = _('An internal error occurred on the Pulp server:\n\n%(e)s')
        msg = msg % {'e': str(e)}

        self.prompt.render_failure_message(msg)
        return CODE_PULP_SERVER_EXCEPTION

    def handle_connection_error(self, e):
        """
        Handles a connection error coming out of the client's HTTP libraries.

        :return: appropriate exit code for this error
        """

        self._log_client_exception(e)

        msg = _('An error occurred attempting to contact the server. More information '
                'can be found in the client log file %(l)s.')
        msg = msg % {'l': self._log_filename()}

        self.prompt.render_failure_message(msg)
        return CODE_CONNECTION_EXCEPTION

    def handle_permission(self, e):
        """
        Handles an authentication error from the server.

        :return: appropriate exit code for this error
        """

        _logger.error(e)

        msg = _('The specified user does not have permission to execute '
                'the given command')
        self.prompt.render_failure_message(msg)

        return CODE_PERMISSIONS_EXCEPTION

    def handle_invalid_config(self, e):
        """
        Handles a client-side argument parsing exception.

        :return: appropriate exit code for this error
        """

        self._log_client_exception(e)

        self.prompt.render_failure_message(e[0])
        return CODE_INVALID_CONFIG

    def handle_wrong_host(self, e):
        """
        Handles the client connection failing because the server reported a
        different hostname in its SSL certificate than the client used to
        contact the server.

        :return: appropriate exit code for this error
        """

        self._log_client_exception(e)

        msg = _('The server hostname configured on the client did not match the '
                'name found in the server\'s SSL certificate. The client attempted '
                'to connect to [%(expected)s] but the server returned [%(actual)s] '
                'as its hostname. The expected hostname can be changed in the '
                'client configuration file.')

        data = {
            'expected': e.expectedHost,
            'actual': e.actualHost,
        }

        msg = msg % data

        self.prompt.render_failure_message(msg)
        return CODE_WRONG_HOST

    def handle_unknown_host(self, e):
        """
        Handles the client not being able to resolve the configured hostname
        for the server.

        :return: appropriate exit code for this error
        """

        self._log_client_exception(e)

        msg = _('Unable to find host [%(server)s]. Check the client '
                'configuration to ensure the server hostname is correct.')
        data = {'server': self.config['server']['host']}
        msg = msg % data

        self.prompt.render_failure_message(msg)
        return CODE_UNKNOWN_HOST

    def handle_socket_error(self, e):
        """
        Handles anything coming out of the socket layer exception handling, most notabley
        the connection refused error.

        :return: appropriate exit code for this error
        """
        self._log_client_exception(e)

        # In this exception, the first argument is an error code. Admittedly, I don't
        # know all of them. But 111 is "Connection refused", so we can handle that one
        # specifically and be generic about everything else.

        if len(e.args) > 0 and e[0] == 111:
            msg = _(
                'The connection was refused when attempting to contact the server [%(server)s]. '
                'Check the client configuration to ensure the server hostname is correct.')
            data = {'server': self.config['server']['host']}
            msg = msg % data
        else:
            msg = _('An error occurred attempting to contact the server. More information '
                    'can be found in the client log file %(l)s.')
            msg = msg % {'l': self._log_filename()}

        self.prompt.render_failure_message(msg)
        return CODE_SOCKET_ERROR

    def handle_expired_client_cert(self, e):
        """
        Handles the Exception raised when the client certificate has expired.

        :param e: The Exception that needs to be handled
        :type  e: pulp.bindings.exceptions.ClientCertificateExpiredException
        :return:  appropriate error code for this error
        :rtype:   int
        """
        msg = _('Session Expired')
        expiration_date = self._certificate_expiration_date(e.cert_filename)

        if expiration_date is not None:
            desc = _('The session certificate expired on %(e)s.')
            desc = desc % {'e': expiration_date}
        else:
            desc = _('The session certificate is expired.')

        self.prompt.render_failure_message(msg)
        self.prompt.render_paragraph(desc)

        return CODE_PERMISSIONS_EXCEPTION

    def handle_ssl_validation_error(self, e):
        """
        Handles the Exception raised when the server's certificate is not signed by a trusted
        authority.

        :param e: The Exception that was raised
        :type  e: pulp.bindings.exceptions.CertificateVerificationException
        :return:  appropriate error code for this error
        :rtype:   int
        """
        msg = _("WARNING: The server's SSL certificate is untrusted!")
        desc = _("The server's SSL certificate was not signed by a trusted authority. This could "
                 "be due to a man-in-the-middle attack, or it could be that the Pulp server needs "
                 "to have its certificate signed by a trusted authority. If you are willing to "
                 "accept the associated risks, you can set verify_ssl to False in the client "
                 "config's [server] section to disable this check.")

        self.prompt.render_failure_message(msg)
        self.prompt.render_paragraph(desc)

        return CODE_APACHE_SERVER_EXCEPTION

    def handle_missing_ca_path_exception(self, e):
        """
        This is the handler for the generic MissingCAPathException. It uses str(e) as the ca_path
        that was missing and returns os.EX_IOERR.

        :param e: The Exception that was raised
        :type  e: pulp.bindings.exceptions.MissingCAPathException
        :return:  os.EX_IOERR
        :rtype:   int
        """
        msg = _('The given CA path %(ca_path)s is not an accessible file or '
                'directory. Please ensure that ca_path exists and that your user has '
                'permission to read it.')
        msg = msg % {'ca_path': str(e)}
        self.prompt.render_failure_message(msg)
        return os.EX_IOERR

    def handle_apache_error(self, e):
        """
        Handles an exception that crops up from Apache itself, which won't have
        all of the extra data Pulp adds to its standard exception format.

        :type e: ApacheServerException
        :return: appropriate error code for this error
        """

        self._log_client_exception(e)

        msg = _('There was an internal server error while trying to '
                'access the Pulp application. One possible cause is that '
                'the database needs to be migrated to the latest version. If '
                'this is the case, run pulp-manage-db and restart the services.'
                ' More information may be found in Apache\'s log.')

        self.prompt.render_failure_message(msg)
        return CODE_APACHE_SERVER_EXCEPTION

    def handle_unexpected(self, e):
        """
        Catch-all to handle any exception that wasn't explicitly handled by
        any of the other handle_* methods in this class.

        :return: appropriate exit code for this error
        """

        self._log_client_exception(e)

        msg = _('An unexpected error has occurred. More information '
                'can be found in the client log file %(l)s.')
        msg = msg % {'l': self._log_filename()}

        self.prompt.render_failure_message(msg)
        return CODE_UNEXPECTED

    def _log_server_exception(self, e):
        """
        Dumps all information from an exception that came from the server
        to the log.

        :type e: RequestException
        """
        template = """Exception occurred:
        href:      %(h)s
        method:    %(m)s
        status:    %(s)s
        error:     %(e)s
        traceback: %(t)s
        data:      %(d)s
        """

        data = {'h': e.href,
                'm': e.http_request_method,
                's': e.http_status,
                'e': e.error_message,
                't': e.traceback,
                'd': e.extra_data}

        _logger.error(template % data)

    def _log_client_exception(self, e):
        """
        Dumps all information from a client-side originated exception to the log.

        :type e: Exception
        """
        _logger.exception('Client-side exception occurred')

    def _log_filename(self):
        """
        Syntactic sugar for reading the log filename out of the config.

        :return: full path to the log file
        """
        return self.config['logging']['filename']

    def _certificate_expiration_date(self, full_cert_path):
        """
        Attempts to read and return the expiration date of the certificate at the given
        path. If anything goes wrong, None is returned. This method should not be considered
        as any sort of validation on the certificate.

        :rtype: str or None
        """

        # This except block is pretty broad, but the intention of this method is really just to
        # help pretty up the UI by showing the expiration date if it can find it.
        try:
            f = open(full_cert_path, 'r')
            certificate = f.read()
            f.close()

            certificate_section = str(certificate[certificate.index('-----BEGIN CERTIFICATE'):])
            x509_cert = X509.load_cert_string(certificate_section)
            expiration_date = x509_cert.get_not_after()
            return str(expiration_date)
        except Exception:
            return None<|MERGE_RESOLUTION|>--- conflicted
+++ resolved
@@ -110,14 +110,10 @@
         # The following keys may be present to further classify the exception:
         # property_names - values for these properties were invalid
         # missing_property_names - required properties that were not specified
-<<<<<<< HEAD
-        if 'property_names' in e.extra_data:
-=======
         if 'error' in e.extra_data:
             self._display_coded_error(e.extra_data.get('error'))
             return CODE_BAD_REQUEST
         elif 'property_names' in e.extra_data:
->>>>>>> 48fd8615
             msg = _('The values for the following properties were invalid: %(p)s')
             msg = msg % {'p': ', '.join(e.extra_data['property_names'])}
         elif 'missing_property_names' in e.extra_data:
